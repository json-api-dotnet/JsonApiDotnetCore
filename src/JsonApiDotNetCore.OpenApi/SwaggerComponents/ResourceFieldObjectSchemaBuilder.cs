using System.ComponentModel.DataAnnotations;
using System.Reflection;
using JsonApiDotNetCore.Configuration;
using JsonApiDotNetCore.OpenApi.JsonApiObjects;
using JsonApiDotNetCore.OpenApi.JsonApiObjects.Relationships;
using JsonApiDotNetCore.OpenApi.JsonApiObjects.ResourceObjects;
using JsonApiDotNetCore.Resources.Annotations;
using Microsoft.OpenApi.Models;
using Swashbuckle.AspNetCore.SwaggerGen;

namespace JsonApiDotNetCore.OpenApi.SwaggerComponents;

internal sealed class ResourceFieldObjectSchemaBuilder
{
    private static readonly NullabilityInfoContext NullabilityInfoContext = new();

    private static readonly Type[] RelationshipSchemaInResponseOpenTypes =
    {
        typeof(ToOneRelationshipInResponse<>),
        typeof(ToManyRelationshipInResponse<>),
        typeof(NullableToOneRelationshipInResponse<>)
    };

    private static readonly Type[] NullableRelationshipSchemaOpenTypes =
    {
        typeof(NullableToOneRelationshipInRequest<>),
        typeof(NullableToOneRelationshipInResponse<>)
    };

    private readonly ResourceTypeInfo _resourceTypeInfo;
    private readonly ISchemaRepositoryAccessor _schemaRepositoryAccessor;
    private readonly SchemaGenerator _defaultSchemaGenerator;
    private readonly ResourceTypeSchemaGenerator _resourceTypeSchemaGenerator;
    private readonly IJsonApiOptions _options;
    private readonly SchemaRepository _resourceSchemaRepository = new();
    private readonly NullableReferenceSchemaGenerator _nullableReferenceSchemaGenerator;
    private readonly IDictionary<string, OpenApiSchema> _schemasForResourceFields;

    public ResourceFieldObjectSchemaBuilder(ResourceTypeInfo resourceTypeInfo, ISchemaRepositoryAccessor schemaRepositoryAccessor,
        SchemaGenerator defaultSchemaGenerator, ResourceTypeSchemaGenerator resourceTypeSchemaGenerator, IJsonApiOptions options)
    {
<<<<<<< HEAD
        ArgumentGuard.NotNull(resourceTypeInfo, nameof(resourceTypeInfo));
        ArgumentGuard.NotNull(schemaRepositoryAccessor, nameof(schemaRepositoryAccessor));
        ArgumentGuard.NotNull(defaultSchemaGenerator, nameof(defaultSchemaGenerator));
        ArgumentGuard.NotNull(resourceTypeSchemaGenerator, nameof(resourceTypeSchemaGenerator));
        ArgumentGuard.NotNull(options, nameof(options));
=======
        ArgumentGuard.NotNull(resourceTypeInfo);
        ArgumentGuard.NotNull(schemaRepositoryAccessor);
        ArgumentGuard.NotNull(defaultSchemaGenerator);
        ArgumentGuard.NotNull(resourceTypeSchemaGenerator);
>>>>>>> 0e745913

        _resourceTypeInfo = resourceTypeInfo;
        _schemaRepositoryAccessor = schemaRepositoryAccessor;
        _defaultSchemaGenerator = defaultSchemaGenerator;
        _resourceTypeSchemaGenerator = resourceTypeSchemaGenerator;
        _options = options;

        _nullableReferenceSchemaGenerator = new NullableReferenceSchemaGenerator(schemaRepositoryAccessor, options.SerializerOptions.PropertyNamingPolicy);
        _schemasForResourceFields = GetFieldSchemas();
    }

    private IDictionary<string, OpenApiSchema> GetFieldSchemas()
    {
        if (!_resourceSchemaRepository.TryLookupByType(_resourceTypeInfo.ResourceType.ClrType, out OpenApiSchema referenceSchemaForResource))
        {
            referenceSchemaForResource = _defaultSchemaGenerator.GenerateSchema(_resourceTypeInfo.ResourceType.ClrType, _resourceSchemaRepository);
        }

        OpenApiSchema fullSchemaForResource = _resourceSchemaRepository.Schemas[referenceSchemaForResource.Reference.Id];
        return fullSchemaForResource.Properties;
    }

    public void SetMembersOfAttributesObject(OpenApiSchema fullSchemaForAttributesObject)
    {
        AttrCapabilities requiredCapability = GetRequiredCapabilityForAttributes(_resourceTypeInfo.ResourceObjectOpenType);

        foreach ((string fieldName, OpenApiSchema resourceFieldSchema) in _schemasForResourceFields)
        {
            AttrAttribute? matchingAttribute = _resourceTypeInfo.ResourceType.FindAttributeByPublicName(fieldName);

            if (matchingAttribute != null && matchingAttribute.Capabilities.HasFlag(requiredCapability))
            {
                AddAttributeSchemaToResourceObject(matchingAttribute, fullSchemaForAttributesObject, resourceFieldSchema);

                resourceFieldSchema.Nullable = matchingAttribute.IsNullable();

                if (IsFieldRequired(matchingAttribute))
                {
                    fullSchemaForAttributesObject.Required.Add(matchingAttribute.PublicName);
                }
            }
        }
    }

    private static AttrCapabilities GetRequiredCapabilityForAttributes(Type resourceObjectOpenType)
    {
        return resourceObjectOpenType == typeof(ResourceObjectInResponse<>) ? AttrCapabilities.AllowView :
            resourceObjectOpenType == typeof(ResourceObjectInPostRequest<>) ? AttrCapabilities.AllowCreate :
            resourceObjectOpenType == typeof(ResourceObjectInPatchRequest<>) ? AttrCapabilities.AllowChange : throw new UnreachableCodeException();
    }

    private void AddAttributeSchemaToResourceObject(AttrAttribute attribute, OpenApiSchema attributesObjectSchema, OpenApiSchema resourceAttributeSchema)
    {
        if (resourceAttributeSchema.Reference != null && !_schemaRepositoryAccessor.Current.TryLookupByType(attribute.Property.PropertyType, out _))
        {
            ExposeSchema(resourceAttributeSchema.Reference, attribute.Property.PropertyType);
        }

        attributesObjectSchema.Properties.Add(attribute.PublicName, resourceAttributeSchema);
    }

    private void ExposeSchema(OpenApiReference openApiReference, Type typeRepresentedBySchema)
    {
        OpenApiSchema fullSchema = _resourceSchemaRepository.Schemas[openApiReference.Id];
        _schemaRepositoryAccessor.Current.AddDefinition(openApiReference.Id, fullSchema);
        _schemaRepositoryAccessor.Current.RegisterType(typeRepresentedBySchema, openApiReference.Id);
    }

    private bool IsFieldRequired(ResourceFieldAttribute field)
    {
        if (field is HasManyAttribute || _resourceTypeInfo.ResourceObjectOpenType != typeof(ResourceObjectInPostRequest<>))
        {
            return false;
        }

        bool hasRequiredAttribute = field.Property.HasAttribute<RequiredAttribute>();

        NullabilityInfo nullabilityInfo = NullabilityInfoContext.Create(field.Property);

        return field.Property.PropertyType.IsValueType switch
        {
            true => hasRequiredAttribute,
            false => _options.ValidateModelState ? nullabilityInfo.ReadState == NullabilityState.NotNull || hasRequiredAttribute : hasRequiredAttribute
        };
    }

    public void SetMembersOfRelationshipsObject(OpenApiSchema fullSchemaForRelationshipsObject)
    {
        foreach (string fieldName in _schemasForResourceFields.Keys)
        {
            RelationshipAttribute? matchingRelationship = _resourceTypeInfo.ResourceType.FindRelationshipByPublicName(fieldName);

            if (matchingRelationship != null)
            {
                EnsureResourceIdentifierObjectSchemaExists(matchingRelationship);
                AddRelationshipSchemaToResourceObject(matchingRelationship, fullSchemaForRelationshipsObject);
            }
        }
    }

    private void EnsureResourceIdentifierObjectSchemaExists(RelationshipAttribute relationship)
    {
        Type resourceIdentifierObjectType = typeof(ResourceIdentifierObject<>).MakeGenericType(relationship.RightType.ClrType);

        if (!ResourceIdentifierObjectSchemaExists(resourceIdentifierObjectType))
        {
            GenerateResourceIdentifierObjectSchema(resourceIdentifierObjectType);
        }
    }

    private bool ResourceIdentifierObjectSchemaExists(Type resourceIdentifierObjectType)
    {
        return _schemaRepositoryAccessor.Current.TryLookupByType(resourceIdentifierObjectType, out _);
    }

    private void GenerateResourceIdentifierObjectSchema(Type resourceIdentifierObjectType)
    {
        OpenApiSchema referenceSchemaForResourceIdentifierObject =
            _defaultSchemaGenerator.GenerateSchema(resourceIdentifierObjectType, _schemaRepositoryAccessor.Current);

        OpenApiSchema fullSchemaForResourceIdentifierObject =
            _schemaRepositoryAccessor.Current.Schemas[referenceSchemaForResourceIdentifierObject.Reference.Id];

        Type resourceType = resourceIdentifierObjectType.GetGenericArguments()[0];
        fullSchemaForResourceIdentifierObject.Properties[JsonApiObjectPropertyName.Type] = _resourceTypeSchemaGenerator.Get(resourceType);
    }

    private void AddRelationshipSchemaToResourceObject(RelationshipAttribute relationship, OpenApiSchema fullSchemaForRelationshipsObject)
    {
        Type relationshipSchemaType = GetRelationshipSchemaType(relationship, _resourceTypeInfo.ResourceObjectOpenType);

        OpenApiSchema relationshipSchema = GetReferenceSchemaForRelationship(relationshipSchemaType) ?? CreateRelationshipSchema(relationshipSchemaType);

        fullSchemaForRelationshipsObject.Properties.Add(relationship.PublicName, relationshipSchema);

        if (IsFieldRequired(relationship))
        {
            fullSchemaForRelationshipsObject.Required.Add(relationship.PublicName);
        }
    }

    private static Type GetRelationshipSchemaType(RelationshipAttribute relationship, Type resourceObjectType)
    {
        return resourceObjectType.GetGenericTypeDefinition().IsAssignableTo(typeof(ResourceObjectInResponse<>))
            ? RelationshipTypeFactory.Instance.GetForResponse(relationship)
            : RelationshipTypeFactory.Instance.GetForRequest(relationship);
    }

    private OpenApiSchema? GetReferenceSchemaForRelationship(Type relationshipSchemaType)
    {
        _schemaRepositoryAccessor.Current.TryLookupByType(relationshipSchemaType, out OpenApiSchema? referenceSchema);
        return referenceSchema;
    }

    private OpenApiSchema CreateRelationshipSchema(Type relationshipSchemaType)
    {
        OpenApiSchema referenceSchema = _defaultSchemaGenerator.GenerateSchema(relationshipSchemaType, _schemaRepositoryAccessor.Current);

        OpenApiSchema fullSchema = _schemaRepositoryAccessor.Current.Schemas[referenceSchema.Reference.Id];

        Console.WriteLine(relationshipSchemaType.FullName);

        if (IsDataPropertyNullableInRelationshipSchemaType(relationshipSchemaType))
        {
            fullSchema.Properties[JsonApiObjectPropertyName.Data] =
                _nullableReferenceSchemaGenerator.GenerateSchema(fullSchema.Properties[JsonApiObjectPropertyName.Data]);
        }

        if (IsRelationshipInResponseType(relationshipSchemaType))
        {
            fullSchema.Required.Remove(JsonApiObjectPropertyName.Data);
        }

        return referenceSchema;
    }

    private static bool IsRelationshipInResponseType(Type relationshipSchemaType)
    {
        Type relationshipSchemaOpenType = relationshipSchemaType.GetGenericTypeDefinition();

        return RelationshipSchemaInResponseOpenTypes.Contains(relationshipSchemaOpenType);
    }

    private static bool IsDataPropertyNullableInRelationshipSchemaType(Type relationshipSchemaType)
    {
        Type relationshipSchemaOpenType = relationshipSchemaType.GetGenericTypeDefinition();
        return NullableRelationshipSchemaOpenTypes.Contains(relationshipSchemaOpenType);
    }
}<|MERGE_RESOLUTION|>--- conflicted
+++ resolved
@@ -39,18 +39,11 @@
     public ResourceFieldObjectSchemaBuilder(ResourceTypeInfo resourceTypeInfo, ISchemaRepositoryAccessor schemaRepositoryAccessor,
         SchemaGenerator defaultSchemaGenerator, ResourceTypeSchemaGenerator resourceTypeSchemaGenerator, IJsonApiOptions options)
     {
-<<<<<<< HEAD
-        ArgumentGuard.NotNull(resourceTypeInfo, nameof(resourceTypeInfo));
-        ArgumentGuard.NotNull(schemaRepositoryAccessor, nameof(schemaRepositoryAccessor));
-        ArgumentGuard.NotNull(defaultSchemaGenerator, nameof(defaultSchemaGenerator));
-        ArgumentGuard.NotNull(resourceTypeSchemaGenerator, nameof(resourceTypeSchemaGenerator));
-        ArgumentGuard.NotNull(options, nameof(options));
-=======
         ArgumentGuard.NotNull(resourceTypeInfo);
         ArgumentGuard.NotNull(schemaRepositoryAccessor);
         ArgumentGuard.NotNull(defaultSchemaGenerator);
         ArgumentGuard.NotNull(resourceTypeSchemaGenerator);
->>>>>>> 0e745913
+        ArgumentGuard.NotNull(options);
 
         _resourceTypeInfo = resourceTypeInfo;
         _schemaRepositoryAccessor = schemaRepositoryAccessor;
