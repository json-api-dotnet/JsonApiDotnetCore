--- conflicted
+++ resolved
@@ -1,9 +1,5 @@
-<<<<<<< HEAD
-﻿using System;
+using System;
 using System.Collections.Generic;
-=======
-using System;
->>>>>>> aa89ba9f
 using JsonApiDotNetCore.Models;
 
 namespace JsonApiDotNetCoreExample.Models
@@ -33,14 +29,9 @@
         [Attr("updated-date")]
         public DateTime? UpdatedDate { get; set; }
 
-<<<<<<< HEAD
-
-
-=======
         [Attr("offset-date")]
         public DateTimeOffset? OffsetDate { get; set; }
  
->>>>>>> aa89ba9f
         public int? OwnerId { get; set; }
         public int? AssigneeId { get; set; }
         public Guid? CollectionId { get; set; }
