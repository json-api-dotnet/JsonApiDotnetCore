--- conflicted
+++ resolved
@@ -1,34 +1,12 @@
 {
-    "iisSettings": {
-        "windowsAuthentication": false,
-        "anonymousAuthentication": true,
-        "iisExpress": {
-            "applicationUrl": "http://localhost:56042/",
-            "sslPort": 0
-        }
-    },
-<<<<<<< HEAD
-    "profiles": {
-        "IIS Express": {
-            "commandName": "IISExpress",
-            "launchBrowser": true,
-            "environmentVariables": {
-                "ASPNETCORE_ENVIRONMENT": "Development"
-            }
-        },
-        "GettingStarted": {
-            "commandName": "Project",
-            "launchBrowser": true,
-            "environmentVariables": {
-                "ASPNETCORE_ENVIRONMENT": "Development"
-            },
-            "applicationUrl": "http://localhost:49300/"
-        }
-=======
+  "profiles": {
     "GettingStarted": {
       "commandName": "Project",
       "launchBrowser": true,
-      "environmentVariables": {}
->>>>>>> cc46a609
+      "environmentVariables": {
+        "ASPNETCORE_ENVIRONMENT": "Development"
+      },
+      "applicationUrl": "https://localhost:5001;http://localhost:5000"
     }
+  }
 }