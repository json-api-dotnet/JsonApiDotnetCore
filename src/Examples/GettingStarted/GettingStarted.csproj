--- conflicted
+++ resolved
@@ -8,10 +8,6 @@
   </ItemGroup>
 
   <ItemGroup>
-<<<<<<< HEAD
-    <PackageReference Include="Microsoft.EntityFrameworkCore" Version="$(EFCoreVersion)" />
-=======
->>>>>>> 579a340e
     <PackageReference Include="Microsoft.EntityFrameworkCore.Sqlite" Version="$(EFCoreVersion)" />
   </ItemGroup>
 </Project>