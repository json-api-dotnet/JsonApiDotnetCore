--- conflicted
+++ resolved
@@ -224,15 +224,10 @@
             if (included != null)
             {
                 var navigationPropertyValue = attr.GetValue(entity);
-<<<<<<< HEAD
-                var resourceGraphEntity = _jsonApiContext.ResourceGraph.GetContextEntity(attr.Type);
-                if (navigationPropertyValue != null && resourceGraphEntity != null)
-=======
 
                 var resourceGraphEntity = _jsonApiContext.ResourceGraph.GetContextEntity(attr.DependentType);
                 if(navigationPropertyValue != null && resourceGraphEntity != null)
 
->>>>>>> a82a241f
                 {
                     var includedResource = included.SingleOrDefault(r => r.Type == rio.Type && r.Id == rio.Id);
                     if (includedResource != null)
