--- conflicted
+++ resolved
@@ -28,14 +28,10 @@
         public string Serialize(IIdentifiable entity)
         {
             if (entity == null)
-<<<<<<< HEAD
-                return JsonConvert.SerializeObject(Build((IIdentifiable) null, Array.Empty<AttrAttribute>(), Array.Empty<RelationshipAttribute>()));
-=======
             {
-                var empty = Build((IIdentifiable) null, new List<AttrAttribute>(), new List<RelationshipAttribute>());
+                var empty = Build((IIdentifiable) null, Array.Empty<AttrAttribute>(), Array.Empty<RelationshipAttribute>());
                 return SerializeObject(empty, _jsonSerializerSettings);
             }
->>>>>>> c13d9506
 
             _currentTargetedResource = entity.GetType();
             var document = Build(entity, GetAttributesToSerialize(entity), GetRelationshipsToSerialize(entity));
@@ -55,14 +51,10 @@
             }
 
             if (entity == null)
-<<<<<<< HEAD
-                return JsonConvert.SerializeObject(Build(entities, Array.Empty<AttrAttribute>(), Array.Empty<RelationshipAttribute>()));
-=======
             {
-                var result = Build(entities, new List<AttrAttribute>(), new List<RelationshipAttribute>());
+                var result = Build(entities, Array.Empty<AttrAttribute>(), Array.Empty<RelationshipAttribute>());
                 return SerializeObject(result, _jsonSerializerSettings);
             }
->>>>>>> c13d9506
 
             _currentTargetedResource = entity.GetType();
             var attributes = GetAttributesToSerialize(entity);
