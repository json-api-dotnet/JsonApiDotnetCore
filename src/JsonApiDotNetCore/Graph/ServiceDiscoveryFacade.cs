--- conflicted
+++ resolved
@@ -47,10 +47,7 @@
         };
         private readonly IServiceCollection _services;
         private readonly IResourceGraphBuilder _resourceGraphBuilder;
-<<<<<<< HEAD
         private readonly IdentifiableTypeCache _typeCache = new IdentifiableTypeCache();
-=======
->>>>>>> 7eb2d6e6
 
         public ServiceDiscoveryFacade(IServiceCollection services, IResourceGraphBuilder resourceGraphBuilder)
         {
@@ -189,7 +186,7 @@
                 RegisterServiceImplementations(assembly, serviceInterface, resourceDescriptor);
             }
         }
-        
+
         private void RegisterServiceImplementations(Assembly assembly, Type interfaceType, ResourceDescriptor resourceDescriptor)
         {
             if (resourceDescriptor.IdType == typeof(Guid) && interfaceType.GetTypeInfo().GenericTypeParameters.Length == 1)
