<Project Sdk="Microsoft.NET.Sdk">
  <PropertyGroup>
    <VersionPrefix>4.0.0</VersionPrefix>
<<<<<<< HEAD
    <TargetFrameworks>$(NetCoreAppVersion)</TargetFrameworks>
=======
    <TargetFramework>$(NetCoreAppVersion)</TargetFramework>
>>>>>>> 579a340e
    <GeneratePackageOnBuild>true</GeneratePackageOnBuild>
  </PropertyGroup>

  <PropertyGroup>
    <PackageTags>jsonapi;json:api;dotnet;core</PackageTags>
    <Description>A framework for building json:api compliant web APIs. The ultimate goal of this library is to eliminate as much boilerplate as possible by offering out-of-the-box features such as sorting, filtering and pagination. You just need to focus on defining the resources and implementing your custom business logic. This library has been designed around dependency injection making extensibility incredibly easy.</Description>
    <PackageProjectUrl>https://github.com/json-api-dotnet/JsonApiDotNetCore</PackageProjectUrl>
    <PackageLicenseExpression>MIT</PackageLicenseExpression>
    <PackageRequireLicenseAcceptance>false</PackageRequireLicenseAcceptance>
    <PublishRepositoryUrl>true</PublishRepositoryUrl>
    <EmbedUntrackedSources>true</EmbedUntrackedSources>
    <DebugType>embedded</DebugType>
  </PropertyGroup>

  <ItemGroup>
    <FrameworkReference Include="Microsoft.AspNetCore.App" />
  </ItemGroup>

  <ItemGroup>
    <PackageReference Include="Ben.Demystifier" Version="0.1.6" />
    <PackageReference Include="Humanizer" Version="2.7.9" />
    <PackageReference Include="Microsoft.EntityFrameworkCore" Version="$(EFCoreVersion)" />
<<<<<<< HEAD
    <PackageReference Include="Microsoft.Extensions.Logging" Version="$(MicrosoftLoggingVersion)" />
    <PackageReference Include="Microsoft.SourceLink.GitHub" Version="1.0.0" PrivateAssets="All" />
    <PackageReference Include="Newtonsoft.Json" Version="11.0.2" />
    <PackageReference Include="System.ValueTuple" Version="$(TuplesVersion)" />
=======
    <PackageReference Include="Newtonsoft.Json" Version="12.0.3" />
    <PackageReference Include="System.ValueTuple" Version="4.5.0" />
>>>>>>> 579a340e
  </ItemGroup>

  <!-- 
    To generate DocFX documentation on Windows platforms: dotnet build -c Release /p:DocFx=true
  -->
  <PropertyGroup Condition="'$(Configuration)' == 'Release'">
    <IsWindows Condition="'$(OS)' == 'Windows_NT'">true</IsWindows>
    <GenerateDocumentation Condition="'$(IsWindows)|$(DocFx)' == 'true|true'">true</GenerateDocumentation>
    <DocumentationFile>bin\Release\netstandard2.0\JsonApiDotNetCore.xml</DocumentationFile>
  </PropertyGroup>

  <ItemGroup Condition="'$(GenerateDocumentation)' == 'true'">
    <PackageReference Include="docfx.console" Version="2.33.0" />
  </ItemGroup>
</Project><|MERGE_RESOLUTION|>--- conflicted
+++ resolved
@@ -1,11 +1,7 @@
-<Project Sdk="Microsoft.NET.Sdk">
+﻿<Project Sdk="Microsoft.NET.Sdk">
   <PropertyGroup>
     <VersionPrefix>4.0.0</VersionPrefix>
-<<<<<<< HEAD
-    <TargetFrameworks>$(NetCoreAppVersion)</TargetFrameworks>
-=======
     <TargetFramework>$(NetCoreAppVersion)</TargetFramework>
->>>>>>> 579a340e
     <GeneratePackageOnBuild>true</GeneratePackageOnBuild>
   </PropertyGroup>
 
@@ -28,15 +24,9 @@
     <PackageReference Include="Ben.Demystifier" Version="0.1.6" />
     <PackageReference Include="Humanizer" Version="2.7.9" />
     <PackageReference Include="Microsoft.EntityFrameworkCore" Version="$(EFCoreVersion)" />
-<<<<<<< HEAD
-    <PackageReference Include="Microsoft.Extensions.Logging" Version="$(MicrosoftLoggingVersion)" />
     <PackageReference Include="Microsoft.SourceLink.GitHub" Version="1.0.0" PrivateAssets="All" />
-    <PackageReference Include="Newtonsoft.Json" Version="11.0.2" />
-    <PackageReference Include="System.ValueTuple" Version="$(TuplesVersion)" />
-=======
     <PackageReference Include="Newtonsoft.Json" Version="12.0.3" />
     <PackageReference Include="System.ValueTuple" Version="4.5.0" />
->>>>>>> 579a340e
   </ItemGroup>
 
   <!-- 
