--- conflicted
+++ resolved
@@ -1,10 +1,6 @@
 ﻿<Project Sdk="Microsoft.NET.Sdk">
   <PropertyGroup>
-<<<<<<< HEAD
-    <VersionPrefix>2.0.9</VersionPrefix>
-=======
     <VersionPrefix>2.1.0</VersionPrefix>
->>>>>>> f8a7ac21
     <TargetFrameworks>netstandard1.6</TargetFrameworks>
     <AssemblyName>JsonApiDotNetCore</AssemblyName>
     <PackageId>JsonApiDotNetCore</PackageId>
