--- conflicted
+++ resolved
@@ -7,12 +7,7 @@
 
   <PropertyGroup>
     <PackageTags>jsonapidotnetcore;jsonapi;json:api;dotnet;asp.net</PackageTags>
-<<<<<<< HEAD
-    <Description>A framework for building JSON:API compliant REST APIs using .NET Core and Entity Framework Core. Includes support for Atomic Operations. The ultimate goal of this library is to eliminate as much boilerplate as possible by offering out-of-the-box features such as sorting, filtering and pagination. You just need to focus on defining the resources and implementing your custom business logic. This library has been designed around dependency injection making extensibility incredibly easy.</Description>
-    <Authors>json-api-dotnet</Authors>
-=======
     <Description>A framework for building JSON:API compliant REST APIs using ASP.NET and Entity Framework Core. Includes support for Atomic Operations. The ultimate goal of this library is to eliminate as much boilerplate as possible by offering out-of-the-box features such as sorting, filtering and pagination. You just need to focus on defining the resources and implementing your custom business logic. This library has been designed around dependency injection making extensibility incredibly easy.</Description>
->>>>>>> b8f63e5b
     <PackageProjectUrl>https://www.jsonapi.net/</PackageProjectUrl>
     <PackageLicenseExpression>MIT</PackageLicenseExpression>
     <PackageRequireLicenseAcceptance>false</PackageRequireLicenseAcceptance>
