--- conflicted
+++ resolved
@@ -394,7 +394,6 @@
 
         private async Task<object[]> GetFilteredThroughEntities_GenericCall(HasManyThroughAttribute hasManyThroughRelationship, TId leftIdFilter, ISet<IIdentifiable> rightIdFilter)
         {
-<<<<<<< HEAD
             var openGenericCallMethod = GetType().GetMethod(nameof(GetFilteredThroughEntities_GenericCall));
             if (openGenericCallMethod != null)
             {
@@ -405,11 +404,7 @@
                     return await (dynamic) task;
                 }
             }
-=======
-            var genericCallMethod = GetType().GetMethod(nameof(GetRightResourcesWhereIdInSet_GenericCall)).MakeGenericMethod(hasManyThroughRelationship.ThroughType);
-            object[] throughEntities = await (dynamic) genericCallMethod.Invoke(this, new object[] {hasManyThroughRelationship, secondaryResourceIds});
->>>>>>> fff7aa15
-            
+
             throw new InvalidOperationException();
         }
 
