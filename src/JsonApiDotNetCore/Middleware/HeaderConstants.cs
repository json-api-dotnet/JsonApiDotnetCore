using JetBrains.Annotations;

#pragma warning disable AV1008 // Class should not be static

namespace JsonApiDotNetCore.Middleware;

[PublicAPI]
public static class HeaderConstants
{
    public const string MediaType = "application/vnd.api+json";
<<<<<<< HEAD
    public const string AtomicOperationsMediaType = MediaType + "; ext=\"https://jsonapi.org/ext/atomic\"";
=======
    public const string AtomicOperationsMediaType = $"{MediaType}; ext=\"https://jsonapi.org/ext/atomic\"";
    public const string RelaxedAtomicOperationsMediaType = $"{MediaType}; ext=atomic-operations";
>>>>>>> 32cc3b55
}<|MERGE_RESOLUTION|>--- conflicted
+++ resolved
@@ -8,10 +8,6 @@
 public static class HeaderConstants
 {
     public const string MediaType = "application/vnd.api+json";
-<<<<<<< HEAD
-    public const string AtomicOperationsMediaType = MediaType + "; ext=\"https://jsonapi.org/ext/atomic\"";
-=======
     public const string AtomicOperationsMediaType = $"{MediaType}; ext=\"https://jsonapi.org/ext/atomic\"";
     public const string RelaxedAtomicOperationsMediaType = $"{MediaType}; ext=atomic-operations";
->>>>>>> 32cc3b55
 }