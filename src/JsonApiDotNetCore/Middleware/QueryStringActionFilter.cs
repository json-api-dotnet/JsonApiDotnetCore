using System;
using System.Reflection;
using System.Threading.Tasks;
<<<<<<< HEAD
using JsonApiDotNetCore.Controllers;
using JsonApiDotNetCore.Extensions;
=======
using JsonApiDotNetCore.Controllers.Annotations;
>>>>>>> 6f72110f
using JsonApiDotNetCore.QueryStrings;
using Microsoft.AspNetCore.Mvc.Filters;

namespace JsonApiDotNetCore.Middleware
{
    public sealed class QueryStringActionFilter : IQueryStringActionFilter
    {
        private readonly IQueryStringReader _queryStringReader;
    
        public QueryStringActionFilter(IQueryStringReader queryStringReader)
        {
            _queryStringReader = queryStringReader ?? throw new ArgumentNullException(nameof(queryStringReader));
        }
        
        public void OnActionExecuted(ActionExecutedContext context) {  /* noop */ }

        public void OnActionExecuting(ActionExecutingContext context)
        {
<<<<<<< HEAD
            if (!context.HttpContext.IsJsonApiRequest())
            {
                return;
            }
            
            var disableQueryAttribute = context.Controller.GetType().GetCustomAttribute<DisableQueryAttribute>();
    
            _queryStringReader.ReadAll(disableQueryAttribute);
=======
            if (context == null) throw new ArgumentNullException(nameof(context));
            if (next == null) throw new ArgumentNullException(nameof(next));

            DisableQueryStringAttribute disableQueryStringAttribute = context.Controller.GetType().GetCustomAttribute<DisableQueryStringAttribute>();

            _queryStringReader.ReadAll(disableQueryStringAttribute);
            await next();
>>>>>>> 6f72110f
        }
    }
}<|MERGE_RESOLUTION|>--- conflicted
+++ resolved
@@ -1,12 +1,6 @@
 using System;
 using System.Reflection;
-using System.Threading.Tasks;
-<<<<<<< HEAD
-using JsonApiDotNetCore.Controllers;
-using JsonApiDotNetCore.Extensions;
-=======
 using JsonApiDotNetCore.Controllers.Annotations;
->>>>>>> 6f72110f
 using JsonApiDotNetCore.QueryStrings;
 using Microsoft.AspNetCore.Mvc.Filters;
 
@@ -25,24 +19,23 @@
 
         public void OnActionExecuting(ActionExecutingContext context)
         {
-<<<<<<< HEAD
+            if (context == null)
+            {
+                throw new ArgumentNullException(nameof(context));
+            }
+            
             if (!context.HttpContext.IsJsonApiRequest())
             {
                 return;
             }
             
-            var disableQueryAttribute = context.Controller.GetType().GetCustomAttribute<DisableQueryAttribute>();
+            var disableQueryAttribute = context.Controller.GetType().GetCustomAttribute<DisableQueryStringAttribute>();
     
             _queryStringReader.ReadAll(disableQueryAttribute);
-=======
-            if (context == null) throw new ArgumentNullException(nameof(context));
-            if (next == null) throw new ArgumentNullException(nameof(next));
 
             DisableQueryStringAttribute disableQueryStringAttribute = context.Controller.GetType().GetCustomAttribute<DisableQueryStringAttribute>();
 
             _queryStringReader.ReadAll(disableQueryStringAttribute);
-            await next();
->>>>>>> 6f72110f
         }
     }
 }