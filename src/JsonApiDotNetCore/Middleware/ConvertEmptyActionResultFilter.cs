--- conflicted
+++ resolved
@@ -5,16 +5,8 @@
 
 namespace JsonApiDotNetCore.Middleware
 {
-<<<<<<< HEAD
-    /// <inheritdoc/>
+    /// <inheritdoc />
     public sealed class ConvertEmptyActionResultFilter : IConvertEmptyActionResultFilter
-=======
-    /// <summary>
-    /// Transforms <see cref="ActionResult"/>s without parameters for correct internal handling.
-    /// For example: return NotFound() -> return NotFound(null)
-    /// </summary>
-    public sealed class ConvertEmptyActionResultFilter : IAlwaysRunResultFilter
->>>>>>> 6f72110f
     {
         public void OnResultExecuted(ResultExecutedContext context) { /* noop */ }
 
