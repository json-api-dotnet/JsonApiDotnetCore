using JsonApiDotNetCore.Configuration;
using JsonApiDotNetCore.Data;
using JsonApiDotNetCore.Internal;
using JsonApiDotNetCore.Managers.Contracts;
using JsonApiDotNetCore.Models;
<<<<<<< HEAD
using Microsoft.EntityFrameworkCore;
=======
using JsonApiDotNetCore.Hooks;
>>>>>>> a82a241f
using Microsoft.Extensions.Logging;
using System;
using System.Collections.Generic;
using System.Linq;
using System.Threading.Tasks;

namespace JsonApiDotNetCore.Services
{
    public class EntityResourceService<TResource> : EntityResourceService<TResource, int>,
        IResourceService<TResource>
        where TResource : class, IIdentifiable<int>
    {
        public EntityResourceService(
            IJsonApiContext jsonApiContext,
            IEntityRepository<TResource> entityRepository,
<<<<<<< HEAD
            IJsonApiOptions options,
            IRequestManager queryManager,
            IPageManager pageManager,
            ILoggerFactory loggerFactory = null) :
            base(jsonApiContext, entityRepository, options, queryManager, pageManager, loggerFactory)
=======
            ILoggerFactory loggerFactory = null,
            IResourceHookExecutor hookExecutor = null) :
            base(jsonApiContext, entityRepository, loggerFactory, hookExecutor)
>>>>>>> a82a241f
        { }
    }

    public class EntityResourceService<TResource, TId> : EntityResourceService<TResource, TResource, TId>,
        IResourceService<TResource, TId>
        where TResource : class, IIdentifiable<TId>
    {
        public EntityResourceService(
            IJsonApiContext jsonApiContext,
            IEntityRepository<TResource, TId> entityRepository,
<<<<<<< HEAD
            IJsonApiOptions apiOptions,
            IRequestManager queryManager,
            IPageManager pageManager,
            ILoggerFactory loggerFactory = null)
            : base(jsonApiContext, entityRepository, apiOptions, queryManager, pageManager, loggerFactory)
=======
            ILoggerFactory loggerFactory = null, 
            IResourceHookExecutor hookExecutor = null) :
            base(jsonApiContext, entityRepository, hookExecutor, loggerFactory)
>>>>>>> a82a241f
        { }
    }

    public class EntityResourceService<TResource, TEntity, TId> :
        IResourceService<TResource, TId>
        where TResource : class, IIdentifiable<TId>
        where TEntity : class, IIdentifiable<TId>
    {
        private readonly IPageManager _pageManager;
        private readonly IRequestManager _requestManager;
        private readonly IJsonApiContext _jsonApiContext;
        private readonly IJsonApiOptions _options;
        private readonly IEntityRepository<TEntity, TId> _repository;
        private readonly ILogger _logger;
        private readonly IResourceMapper _mapper;
        private readonly IResourceHookExecutor _hookExecutor;


        public EntityResourceService(
<<<<<<< HEAD
                IJsonApiContext jsonApiContext,
                IEntityRepository<TEntity, TId> entityRepository,
                IJsonApiOptions apiOptions,
                IRequestManager queryManager,
                IPageManager pageManager,
                ILoggerFactory loggerFactory = null) : this(jsonApiContext, entityRepository, apiOptions, null, queryManager, pageManager, loggerFactory )
=======
            IJsonApiContext jsonApiContext,
            IEntityRepository<TEntity, TId> entityRepository,
            IResourceHookExecutor hookExecutor = null,
            IResourceMapper mapper = null,
            ILoggerFactory loggerFactory = null)
>>>>>>> a82a241f
        {
            _jsonApiContext = jsonApiContext;
            _entities = entityRepository;

            if (mapper == null && typeof(TResource) != typeof(TEntity))
            {
                throw new InvalidOperationException("Resource and Entity types are NOT the same. Please provide a mapper.");
            }
<<<<<<< HEAD
=======
            _hookExecutor = hookExecutor;
            _mapper = mapper;
            _logger = loggerFactory?.CreateLogger<EntityResourceService<TResource, TEntity, TId>>();
>>>>>>> a82a241f
        }


        public EntityResourceService(
        IJsonApiContext jsonApiContext,
        IEntityRepository<TEntity, TId> entityRepository,
        IResourceHookExecutor hookExecutor,
        ILoggerFactory loggerFactory = null) : this(jsonApiContext, entityRepository, hookExecutor: hookExecutor, mapper: null, loggerFactory: null)
        { }

        public EntityResourceService(
                IJsonApiContext jsonApiContext,
                IEntityRepository<TEntity, TId> entityRepository,
                ILoggerFactory loggerFactory = null)  : this(jsonApiContext, entityRepository, hookExecutor: null, mapper: null, loggerFactory: loggerFactory)
        { }

        [Obsolete("Use ctor with signature (jsonApiContext, entityRepository, hookExecutor = null, mapper = null, loggerFactory = null")]
        public EntityResourceService(
                IJsonApiContext jsonApiContext,
                IEntityRepository<TEntity, TId> entityRepository,
<<<<<<< HEAD
                IJsonApiOptions options,
                IResourceMapper mapper,
                IRequestManager requestManager,
                IPageManager pageManager,
                ILoggerFactory loggerFactory)
        {
            _pageManager = pageManager;
            _requestManager = requestManager;
            _jsonApiContext = jsonApiContext;
            _options = options;
            _repository = entityRepository;
            if(loggerFactory != null)
            {
                _logger = loggerFactory.CreateLogger<EntityResourceService<TResource, TEntity, TId>>();
            }
            _mapper = mapper;
        }
=======
                ILoggerFactory loggerFactory,
                IResourceMapper mapper ) : this(jsonApiContext, entityRepository, hookExecutor: null, mapper: mapper, loggerFactory: loggerFactory)
        { }
>>>>>>> a82a241f

        public virtual async Task<TResource> CreateAsync(TResource resource)
        {
            var entity = MapIn(resource);

<<<<<<< HEAD
            try
            {
            entity = await _repository.CreateAsync(entity);

            }
            catch(DbUpdateException ex)
            {
                throw new JsonApiException(500, "Database update exception", ex);
            }
=======
            entity = IsNull(_hookExecutor) ? entity : _hookExecutor.BeforeCreate(AsList(entity), ResourcePipeline.Post).SingleOrDefault();
            entity = await _entities.CreateAsync(entity);
>>>>>>> a82a241f

            // this ensures relationships get reloaded from the database if they have
            // been requested
            // https://github.com/json-api-dotnet/JsonApiDotNetCore/issues/343
            if (ShouldRelationshipsBeIncluded())
            {
<<<<<<< HEAD
                if (_repository is IEntityFrameworkRepository<TEntity> efRepository)
=======
                if (_entities is IEntityFrameworkRepository<TEntity> efRepository)
>>>>>>> a82a241f
                    efRepository.DetachRelationshipPointers(entity);

                entity = await GetWithRelationshipsAsync(entity.Id);

            }
            if (!IsNull(_hookExecutor, entity))
            {
                _hookExecutor.AfterCreate(AsList(entity), ResourcePipeline.Post);
                entity = _hookExecutor.OnReturn(AsList(entity), ResourcePipeline.Get).SingleOrDefault();
            }
            return MapOut(entity);
        }
        public virtual async Task<bool> DeleteAsync(TId id)
        {
<<<<<<< HEAD
            return await _repository.DeleteAsync(id);
=======
            var entity = (TEntity)Activator.CreateInstance(typeof(TEntity));
            entity.Id = id;
            if (!IsNull(_hookExecutor, entity)) _hookExecutor.BeforeDelete(AsList(entity), ResourcePipeline.Delete);
            var succeeded = await _entities.DeleteAsync(entity.Id);
            if (!IsNull(_hookExecutor, entity)) _hookExecutor.AfterDelete(AsList(entity), ResourcePipeline.Delete, succeeded);
            return succeeded;
>>>>>>> a82a241f
        }
        public virtual async Task<IEnumerable<TResource>> GetAsync()
        {
<<<<<<< HEAD
            var entities = _repository.GetQueryable();

            entities = ApplySortAndFilterQuery(entities);

            if (ShouldRelationshipsBeIncluded())
            {
                entities = IncludeRelationships(entities, _jsonApiContext.RequestManager.QuerySet.IncludedRelationships);
            }

            if (_options.IncludeTotalRecordCount)
            {
                _pageManager.TotalRecords = await _repository.CountAsync(entities);
            }
=======
            _hookExecutor?.BeforeRead<TEntity>(ResourcePipeline.Get);
            var entities = _entities.Get();

            entities = ApplySortAndFilterQuery(entities);

            if (ShouldIncludeRelationships())
                entities = IncludeRelationships(entities, _jsonApiContext.QuerySet.IncludedRelationships);
                
            if (_jsonApiContext.Options.IncludeTotalRecordCount)
                _jsonApiContext.PageManager.TotalRecords = await _entities.CountAsync(entities);
>>>>>>> a82a241f

            entities = _repository.Select(entities, _jsonApiContext.RequestManager.QuerySet?.Fields);

            if (!IsNull(_hookExecutor, entities))
            {
                var result = entities.ToList();
                _hookExecutor.AfterRead(result, ResourcePipeline.Get);
                entities = _hookExecutor.OnReturn(result, ResourcePipeline.Get).AsQueryable();
            }

            if (_jsonApiContext.Options.IncludeTotalRecordCount)
                _jsonApiContext.PageManager.TotalRecords = await _entities.CountAsync(entities);

            // pagination should be done last since it will execute the query
            var pagedEntities = await ApplyPageQueryAsync(entities);
            return pagedEntities;
        }

        public virtual async Task<TResource> GetAsync(TId id)
        {
<<<<<<< HEAD
            
            TResource resource;
            if (ShouldRelationshipsBeIncluded())
            {
                resource = await GetWithRelationshipsAsync(id);
            }
            else
            {
                resource = MapOut(await _repository.GetAsync(id));
            }
            if(resource == null)
            {
                throw new JsonApiException(404, $"That entity ({_jsonApiContext.RequestEntity.EntityName}) with id ({id}) was not found in the database");
            }
            return resource;
=======
            var pipeline = ResourcePipeline.GetSingle;
            _hookExecutor?.BeforeRead<TEntity>(pipeline, id.ToString());
            TEntity entity;
            if (ShouldIncludeRelationships())
            {
                entity = await GetWithRelationshipsAsync(id);
            }
            else
            {
                entity = await _entities.GetAsync(id);
            }
            if(!IsNull(_hookExecutor, entity))
            {
                _hookExecutor.AfterRead(AsList(entity), pipeline);
                entity = _hookExecutor.OnReturn(AsList(entity), pipeline).SingleOrDefault();
            }
            return MapOut(entity);

>>>>>>> a82a241f
        }

        // triggered by GET /articles/1/relationships/{relationshipName}
        public virtual async Task<object> GetRelationshipsAsync(TId id, string relationshipName) => await GetRelationshipAsync(id, relationshipName);

        // triggered by GET /articles/1/{relationshipName}
        public virtual async Task<object> GetRelationshipAsync(TId id, string relationshipName)
        {
<<<<<<< HEAD
            var entity = await _repository.GetAndIncludeAsync(id, relationshipName);
=======

            _hookExecutor?.BeforeRead<TEntity>(ResourcePipeline.GetRelationship, id.ToString());
            var entity = await _entities.GetAndIncludeAsync(id, relationshipName);
            if (!IsNull(_hookExecutor, entity))
            {
                _hookExecutor.AfterRead(AsList(entity), ResourcePipeline.GetRelationship);
                entity = _hookExecutor.OnReturn(AsList(entity), ResourcePipeline.GetRelationship).SingleOrDefault();
            }
>>>>>>> a82a241f

            // TODO: it would be better if we could distinguish whether or not the relationship was not found,
            // vs the relationship not being set on the instance of T
            if (entity == null)
            {
                throw new JsonApiException(404, $"Relationship '{relationshipName}' not found.");
            }

            var resource = MapOut(entity);

            // compound-property -> CompoundProperty
            var navigationPropertyName = _jsonApiContext.ResourceGraph.GetRelationshipName<TResource>(relationshipName);
            if (navigationPropertyName == null)
                throw new JsonApiException(422, $"Relationship '{relationshipName}' does not exist on resource '{typeof(TResource)}'.");

            var relationshipValue = _jsonApiContext.ResourceGraph.GetRelationship(resource, navigationPropertyName);
            return relationshipValue;
        }

        public virtual async Task<TResource> UpdateAsync(TId id, TResource resource)
        {
            var entity = MapIn(resource);

<<<<<<< HEAD
            entity = await _repository.UpdateAsync(id, entity);

=======
            entity = IsNull(_hookExecutor) ? entity : _hookExecutor.BeforeUpdate(AsList(entity), ResourcePipeline.Patch).SingleOrDefault();
            entity = await _entities.UpdateAsync(entity);
            if (!IsNull(_hookExecutor, entity))
            {
                _hookExecutor.AfterUpdate(AsList(entity), ResourcePipeline.Patch);
                entity = _hookExecutor.OnReturn(AsList(entity), ResourcePipeline.Patch).SingleOrDefault();
            }
>>>>>>> a82a241f
            return MapOut(entity);
        }

        // triggered by PATCH /articles/1/relationships/{relationshipName}
        public virtual async Task UpdateRelationshipsAsync(TId id, string relationshipName, List<ResourceObject> relationships)
        {
            var entity = await _repository.GetAndIncludeAsync(id, relationshipName);
            if (entity == null)
            {
                throw new JsonApiException(404, $"Entity with id {id} could not be found.");
            }

            var relationship = _jsonApiContext.ResourceGraph
                .GetContextEntity(typeof(TResource))
                .Relationships
                .FirstOrDefault(r => r.Is(relationshipName));

            var relationshipType = relationship.DependentType;

            // update relationship type with internalname
            var entityProperty = typeof(TEntity).GetProperty(relationship.InternalRelationshipName);
            if (entityProperty == null)
            {
                throw new JsonApiException(404, $"Property {relationship.InternalRelationshipName} " +
                    $"could not be found on entity.");
            }

            /// Why are we changing this value on the attribute and setting it back below? This feels very hacky
            relationship.Type = relationship.IsHasMany
                ? entityProperty.PropertyType.GetGenericArguments()[0]
                : entityProperty.PropertyType;

            var relationshipIds = relationships.Select(r => r?.Id?.ToString());

<<<<<<< HEAD
            await _repository.UpdateRelationshipsAsync(entity, relationship, relationshipIds);
=======
            entity = IsNull(_hookExecutor) ? entity : _hookExecutor.BeforeUpdate(AsList(entity), ResourcePipeline.PatchRelationship).SingleOrDefault();
            await _entities.UpdateRelationshipsAsync(entity, relationship, relationshipIds);
            if (!IsNull(_hookExecutor, entity)) _hookExecutor.AfterUpdate(AsList(entity), ResourcePipeline.PatchRelationship);
>>>>>>> a82a241f

            relationship.Type = relationshipType;
        }

        protected virtual async Task<IEnumerable<TResource>> ApplyPageQueryAsync(IQueryable<TEntity> entities)
        {
            if (!_pageManager.IsPaginated)
            {
                var allEntities = await _repository.ToListAsync(entities);
                return (typeof(TResource) == typeof(TEntity)) ? allEntities as IEnumerable<TResource> :
                    _mapper.Map<IEnumerable<TResource>>(allEntities);
            }

            if (_logger?.IsEnabled(LogLevel.Information) == true)
            {
                _logger?.LogInformation($"Applying paging query. Fetching page {_pageManager.CurrentPage} " +
                    $"with {_pageManager.PageSize} entities");
            }

            var pagedEntities = await _repository.PageAsync(entities, _pageManager.PageSize, _pageManager.CurrentPage);

            return MapOut(pagedEntities);
        }

        protected virtual IQueryable<TEntity> ApplySortAndFilterQuery(IQueryable<TEntity> entities)
        {
            var query = _jsonApiContext.RequestManager.QuerySet;

            if (_jsonApiContext.RequestManager.QuerySet == null)
                return entities;

            if (query.Filters.Count > 0)
                foreach (var filter in query.Filters)
                    entities = _repository.Filter(entities, filter);

            entities = _repository.Sort(entities, query.SortParameters);

            return entities;
        }

        /// <summary>
        /// Actually include the relationships
        /// </summary>
        /// <param name="entities"></param>
        /// <param name="relationships"></param>
        /// <returns></returns>
        protected virtual IQueryable<TEntity> IncludeRelationships(IQueryable<TEntity> entities, List<string> relationships)
        {
            _jsonApiContext.RequestManager.IncludedRelationships = relationships;

            foreach (var r in relationships)
            {
                entities = _repository.Include(entities, r);
            }

            return entities;
        }

<<<<<<< HEAD
        /// <summary>
        /// Get the specified id with relationships (async)
        /// </summary>
        /// <param name="id"></param>
        /// <returns></returns>
        private async Task<TResource> GetWithRelationshipsAsync(TId id)
        {
            var fields = _requestManager.GetFields();
            var query = _repository.Select(_repository.GetQueryable(), fields).Where(e => e.Id.Equals(id));
=======
        private async Task<TEntity> GetWithRelationshipsAsync(TId id)
        {
            var query = _entities.Select(_entities.Get(), _jsonApiContext.QuerySet?.Fields).Where(e => e.Id.Equals(id));
>>>>>>> a82a241f

            _requestManager.GetRelationships().ForEach(r =>
            {
                query = _repository.Include(query, r);
            });

            TEntity value;
            // https://github.com/aspnet/EntityFrameworkCore/issues/6573
            if(_requestManager.GetFields()?.Count() > 0)
            {
                value = query.FirstOrDefault();
            }
            else
<<<<<<< HEAD
            {
                value = await _repository.FirstOrDefaultAsync(query);
            }
            return MapOut(value);
=======
                value = await _entities.FirstOrDefaultAsync(query);

            return value;
        }


        private bool IsNull(params object[] values)
        {
            foreach (var val in values)
            {
                if (val == null) return true;
            }
            return false;
>>>>>>> a82a241f
        }

        /// <summary>
        /// Should the relationships be included?
        /// </summary>
        /// <returns></returns>
        private bool ShouldRelationshipsBeIncluded()
        {
            return _requestManager.GetRelationships()?.Count() > 0;

        }
        /// <summary>
        /// Casts the entity given to `TResource` or maps it to its equal
        /// </summary>
        /// <param name="entity"></param>
        /// <returns></returns>
        private TResource MapOut(TEntity entity)
        {
            return (typeof(TResource) == typeof(TEntity))  ? entity as TResource :  _mapper.Map<TResource>(entity);
        }

        private IEnumerable<TResource> MapOut(IEnumerable<TEntity> entities)
            => (typeof(TResource) == typeof(TEntity))
                ? entities as IEnumerable<TResource>
                : _mapper.Map<IEnumerable<TResource>>(entities);

        private TEntity MapIn(TResource resource)
            => (typeof(TResource) == typeof(TEntity))
                ? resource as TEntity
                : _mapper.Map<TEntity>(resource);

        private List<TEntity> AsList(TEntity entity)
        {
            return new List<TEntity> { entity };
        }
    }
}<|MERGE_RESOLUTION|>--- conflicted
+++ resolved
@@ -3,61 +3,22 @@
 using JsonApiDotNetCore.Internal;
 using JsonApiDotNetCore.Managers.Contracts;
 using JsonApiDotNetCore.Models;
-<<<<<<< HEAD
-using Microsoft.EntityFrameworkCore;
-=======
 using JsonApiDotNetCore.Hooks;
->>>>>>> a82a241f
 using Microsoft.Extensions.Logging;
 using System;
 using System.Collections.Generic;
 using System.Linq;
 using System.Threading.Tasks;
+using JsonApiDotNetCore.Internal.Contracts;
 
 namespace JsonApiDotNetCore.Services
 {
-    public class EntityResourceService<TResource> : EntityResourceService<TResource, int>,
-        IResourceService<TResource>
-        where TResource : class, IIdentifiable<int>
-    {
-        public EntityResourceService(
-            IJsonApiContext jsonApiContext,
-            IEntityRepository<TResource> entityRepository,
-<<<<<<< HEAD
-            IJsonApiOptions options,
-            IRequestManager queryManager,
-            IPageManager pageManager,
-            ILoggerFactory loggerFactory = null) :
-            base(jsonApiContext, entityRepository, options, queryManager, pageManager, loggerFactory)
-=======
-            ILoggerFactory loggerFactory = null,
-            IResourceHookExecutor hookExecutor = null) :
-            base(jsonApiContext, entityRepository, loggerFactory, hookExecutor)
->>>>>>> a82a241f
-        { }
-    }
-
-    public class EntityResourceService<TResource, TId> : EntityResourceService<TResource, TResource, TId>,
-        IResourceService<TResource, TId>
-        where TResource : class, IIdentifiable<TId>
-    {
-        public EntityResourceService(
-            IJsonApiContext jsonApiContext,
-            IEntityRepository<TResource, TId> entityRepository,
-<<<<<<< HEAD
-            IJsonApiOptions apiOptions,
-            IRequestManager queryManager,
-            IPageManager pageManager,
-            ILoggerFactory loggerFactory = null)
-            : base(jsonApiContext, entityRepository, apiOptions, queryManager, pageManager, loggerFactory)
-=======
-            ILoggerFactory loggerFactory = null, 
-            IResourceHookExecutor hookExecutor = null) :
-            base(jsonApiContext, entityRepository, hookExecutor, loggerFactory)
->>>>>>> a82a241f
-        { }
-    }
-
+    /// <summary>
+    /// Entity mapping class
+    /// </summary>
+    /// <typeparam name="TResource"></typeparam>
+    /// <typeparam name="TEntity"></typeparam>
+    /// <typeparam name="TId"></typeparam>
     public class EntityResourceService<TResource, TEntity, TId> :
         IResourceService<TResource, TId>
         where TResource : class, IIdentifiable<TId>
@@ -65,116 +26,59 @@
     {
         private readonly IPageManager _pageManager;
         private readonly IRequestManager _requestManager;
-        private readonly IJsonApiContext _jsonApiContext;
         private readonly IJsonApiOptions _options;
+        private readonly IResourceGraph _resourceGraph;
         private readonly IEntityRepository<TEntity, TId> _repository;
         private readonly ILogger _logger;
         private readonly IResourceMapper _mapper;
         private readonly IResourceHookExecutor _hookExecutor;
 
-
+        /// <summary>
+        /// Base constructor where we assign the variables
+        /// </summary>
+        /// <param name="repository"></param>
+        /// <param name="options"></param>
+        /// <param name="requestManager"></param>
+        /// <param name="pageManager"></param>
+        /// <param name="hookExecutor"></param>
+        /// <param name="mapper"></param>
+        /// <param name="loggerFactory"></param>
         public EntityResourceService(
-<<<<<<< HEAD
-                IJsonApiContext jsonApiContext,
-                IEntityRepository<TEntity, TId> entityRepository,
-                IJsonApiOptions apiOptions,
-                IRequestManager queryManager,
+                IEntityRepository<TEntity, TId> repository,
+                IJsonApiOptions options,
+                IRequestManager requestManager,
                 IPageManager pageManager,
-                ILoggerFactory loggerFactory = null) : this(jsonApiContext, entityRepository, apiOptions, null, queryManager, pageManager, loggerFactory )
-=======
-            IJsonApiContext jsonApiContext,
-            IEntityRepository<TEntity, TId> entityRepository,
-            IResourceHookExecutor hookExecutor = null,
-            IResourceMapper mapper = null,
-            ILoggerFactory loggerFactory = null)
->>>>>>> a82a241f
-        {
-            _jsonApiContext = jsonApiContext;
-            _entities = entityRepository;
-
+                IResourceGraph resourceGraph,
+                IResourceHookExecutor hookExecutor = null,
+                IResourceMapper mapper = null,
+                ILoggerFactory loggerFactory = null)
+        {
+            _requestManager = requestManager;
+            _pageManager = pageManager;
+            _options = options;
+            _resourceGraph = resourceGraph;
+            _repository = repository;
             if (mapper == null && typeof(TResource) != typeof(TEntity))
             {
                 throw new InvalidOperationException("Resource and Entity types are NOT the same. Please provide a mapper.");
             }
-<<<<<<< HEAD
-=======
             _hookExecutor = hookExecutor;
             _mapper = mapper;
             _logger = loggerFactory?.CreateLogger<EntityResourceService<TResource, TEntity, TId>>();
->>>>>>> a82a241f
-        }
-
-
-        public EntityResourceService(
-        IJsonApiContext jsonApiContext,
-        IEntityRepository<TEntity, TId> entityRepository,
-        IResourceHookExecutor hookExecutor,
-        ILoggerFactory loggerFactory = null) : this(jsonApiContext, entityRepository, hookExecutor: hookExecutor, mapper: null, loggerFactory: null)
-        { }
-
-        public EntityResourceService(
-                IJsonApiContext jsonApiContext,
-                IEntityRepository<TEntity, TId> entityRepository,
-                ILoggerFactory loggerFactory = null)  : this(jsonApiContext, entityRepository, hookExecutor: null, mapper: null, loggerFactory: loggerFactory)
-        { }
-
-        [Obsolete("Use ctor with signature (jsonApiContext, entityRepository, hookExecutor = null, mapper = null, loggerFactory = null")]
-        public EntityResourceService(
-                IJsonApiContext jsonApiContext,
-                IEntityRepository<TEntity, TId> entityRepository,
-<<<<<<< HEAD
-                IJsonApiOptions options,
-                IResourceMapper mapper,
-                IRequestManager requestManager,
-                IPageManager pageManager,
-                ILoggerFactory loggerFactory)
-        {
-            _pageManager = pageManager;
-            _requestManager = requestManager;
-            _jsonApiContext = jsonApiContext;
-            _options = options;
-            _repository = entityRepository;
-            if(loggerFactory != null)
-            {
-                _logger = loggerFactory.CreateLogger<EntityResourceService<TResource, TEntity, TId>>();
-            }
-            _mapper = mapper;
-        }
-=======
-                ILoggerFactory loggerFactory,
-                IResourceMapper mapper ) : this(jsonApiContext, entityRepository, hookExecutor: null, mapper: mapper, loggerFactory: loggerFactory)
-        { }
->>>>>>> a82a241f
+        }
 
         public virtual async Task<TResource> CreateAsync(TResource resource)
         {
             var entity = MapIn(resource);
-
-<<<<<<< HEAD
-            try
-            {
+            entity = IsNull(_hookExecutor) ? entity : _hookExecutor.BeforeCreate(AsList(entity), ResourcePipeline.Post).SingleOrDefault();
             entity = await _repository.CreateAsync(entity);
-
-            }
-            catch(DbUpdateException ex)
-            {
-                throw new JsonApiException(500, "Database update exception", ex);
-            }
-=======
-            entity = IsNull(_hookExecutor) ? entity : _hookExecutor.BeforeCreate(AsList(entity), ResourcePipeline.Post).SingleOrDefault();
-            entity = await _entities.CreateAsync(entity);
->>>>>>> a82a241f
 
             // this ensures relationships get reloaded from the database if they have
             // been requested
             // https://github.com/json-api-dotnet/JsonApiDotNetCore/issues/343
             if (ShouldRelationshipsBeIncluded())
             {
-<<<<<<< HEAD
                 if (_repository is IEntityFrameworkRepository<TEntity> efRepository)
-=======
-                if (_entities is IEntityFrameworkRepository<TEntity> efRepository)
->>>>>>> a82a241f
                     efRepository.DetachRelationshipPointers(entity);
 
                 entity = await GetWithRelationshipsAsync(entity.Id);
@@ -189,47 +93,27 @@
         }
         public virtual async Task<bool> DeleteAsync(TId id)
         {
-<<<<<<< HEAD
-            return await _repository.DeleteAsync(id);
-=======
             var entity = (TEntity)Activator.CreateInstance(typeof(TEntity));
             entity.Id = id;
             if (!IsNull(_hookExecutor, entity)) _hookExecutor.BeforeDelete(AsList(entity), ResourcePipeline.Delete);
-            var succeeded = await _entities.DeleteAsync(entity.Id);
+            var succeeded = await _repository.DeleteAsync(entity.Id);
             if (!IsNull(_hookExecutor, entity)) _hookExecutor.AfterDelete(AsList(entity), ResourcePipeline.Delete, succeeded);
             return succeeded;
->>>>>>> a82a241f
         }
         public virtual async Task<IEnumerable<TResource>> GetAsync()
         {
-<<<<<<< HEAD
-            var entities = _repository.GetQueryable();
+            _hookExecutor?.BeforeRead<TEntity>(ResourcePipeline.Get);
+            var entities = _repository.Get();
 
             entities = ApplySortAndFilterQuery(entities);
 
-            if (ShouldRelationshipsBeIncluded())
-            {
-                entities = IncludeRelationships(entities, _jsonApiContext.RequestManager.QuerySet.IncludedRelationships);
-            }
+            if (ShouldIncludeRelationships())
+                entities = IncludeRelationships(entities, _requestManager.QuerySet.IncludedRelationships);
 
             if (_options.IncludeTotalRecordCount)
-            {
                 _pageManager.TotalRecords = await _repository.CountAsync(entities);
-            }
-=======
-            _hookExecutor?.BeforeRead<TEntity>(ResourcePipeline.Get);
-            var entities = _entities.Get();
-
-            entities = ApplySortAndFilterQuery(entities);
-
-            if (ShouldIncludeRelationships())
-                entities = IncludeRelationships(entities, _jsonApiContext.QuerySet.IncludedRelationships);
-                
-            if (_jsonApiContext.Options.IncludeTotalRecordCount)
-                _jsonApiContext.PageManager.TotalRecords = await _entities.CountAsync(entities);
->>>>>>> a82a241f
-
-            entities = _repository.Select(entities, _jsonApiContext.RequestManager.QuerySet?.Fields);
+
+            entities = _repository.Select(entities, _requestManager.QuerySet?.Fields);
 
             if (!IsNull(_hookExecutor, entities))
             {
@@ -238,8 +122,8 @@
                 entities = _hookExecutor.OnReturn(result, ResourcePipeline.Get).AsQueryable();
             }
 
-            if (_jsonApiContext.Options.IncludeTotalRecordCount)
-                _jsonApiContext.PageManager.TotalRecords = await _entities.CountAsync(entities);
+            if (_options.IncludeTotalRecordCount)
+                _pageManager.TotalRecords = await _repository.CountAsync(entities);
 
             // pagination should be done last since it will execute the query
             var pagedEntities = await ApplyPageQueryAsync(entities);
@@ -248,23 +132,6 @@
 
         public virtual async Task<TResource> GetAsync(TId id)
         {
-<<<<<<< HEAD
-            
-            TResource resource;
-            if (ShouldRelationshipsBeIncluded())
-            {
-                resource = await GetWithRelationshipsAsync(id);
-            }
-            else
-            {
-                resource = MapOut(await _repository.GetAsync(id));
-            }
-            if(resource == null)
-            {
-                throw new JsonApiException(404, $"That entity ({_jsonApiContext.RequestEntity.EntityName}) with id ({id}) was not found in the database");
-            }
-            return resource;
-=======
             var pipeline = ResourcePipeline.GetSingle;
             _hookExecutor?.BeforeRead<TEntity>(pipeline, id.ToString());
             TEntity entity;
@@ -274,16 +141,16 @@
             }
             else
             {
-                entity = await _entities.GetAsync(id);
-            }
-            if(!IsNull(_hookExecutor, entity))
+                entity = await _repository.GetAsync(id);
+            }
+            if (!IsNull(_hookExecutor, entity))
             {
                 _hookExecutor.AfterRead(AsList(entity), pipeline);
                 entity = _hookExecutor.OnReturn(AsList(entity), pipeline).SingleOrDefault();
             }
+
             return MapOut(entity);
 
->>>>>>> a82a241f
         }
 
         // triggered by GET /articles/1/relationships/{relationshipName}
@@ -292,18 +159,13 @@
         // triggered by GET /articles/1/{relationshipName}
         public virtual async Task<object> GetRelationshipAsync(TId id, string relationshipName)
         {
-<<<<<<< HEAD
+            _hookExecutor?.BeforeRead<TEntity>(ResourcePipeline.GetRelationship, id.ToString());
             var entity = await _repository.GetAndIncludeAsync(id, relationshipName);
-=======
-
-            _hookExecutor?.BeforeRead<TEntity>(ResourcePipeline.GetRelationship, id.ToString());
-            var entity = await _entities.GetAndIncludeAsync(id, relationshipName);
             if (!IsNull(_hookExecutor, entity))
             {
                 _hookExecutor.AfterRead(AsList(entity), ResourcePipeline.GetRelationship);
                 entity = _hookExecutor.OnReturn(AsList(entity), ResourcePipeline.GetRelationship).SingleOrDefault();
             }
->>>>>>> a82a241f
 
             // TODO: it would be better if we could distinguish whether or not the relationship was not found,
             // vs the relationship not being set on the instance of T
@@ -315,11 +177,11 @@
             var resource = MapOut(entity);
 
             // compound-property -> CompoundProperty
-            var navigationPropertyName = _jsonApiContext.ResourceGraph.GetRelationshipName<TResource>(relationshipName);
+            var navigationPropertyName = _resourceGraph.GetRelationshipName<TResource>(relationshipName);
             if (navigationPropertyName == null)
                 throw new JsonApiException(422, $"Relationship '{relationshipName}' does not exist on resource '{typeof(TResource)}'.");
 
-            var relationshipValue = _jsonApiContext.ResourceGraph.GetRelationship(resource, navigationPropertyName);
+            var relationshipValue = _resourceGraph.GetRelationship(resource, navigationPropertyName);
             return relationshipValue;
         }
 
@@ -327,18 +189,13 @@
         {
             var entity = MapIn(resource);
 
-<<<<<<< HEAD
-            entity = await _repository.UpdateAsync(id, entity);
-
-=======
             entity = IsNull(_hookExecutor) ? entity : _hookExecutor.BeforeUpdate(AsList(entity), ResourcePipeline.Patch).SingleOrDefault();
-            entity = await _entities.UpdateAsync(entity);
+            entity = await _repository.UpdateAsync(entity);
             if (!IsNull(_hookExecutor, entity))
             {
                 _hookExecutor.AfterUpdate(AsList(entity), ResourcePipeline.Patch);
                 entity = _hookExecutor.OnReturn(AsList(entity), ResourcePipeline.Patch).SingleOrDefault();
             }
->>>>>>> a82a241f
             return MapOut(entity);
         }
 
@@ -351,7 +208,7 @@
                 throw new JsonApiException(404, $"Entity with id {id} could not be found.");
             }
 
-            var relationship = _jsonApiContext.ResourceGraph
+            var relationship = _resourceGraph
                 .GetContextEntity(typeof(TResource))
                 .Relationships
                 .FirstOrDefault(r => r.Is(relationshipName));
@@ -373,13 +230,9 @@
 
             var relationshipIds = relationships.Select(r => r?.Id?.ToString());
 
-<<<<<<< HEAD
+            entity = IsNull(_hookExecutor) ? entity : _hookExecutor.BeforeUpdate(AsList(entity), ResourcePipeline.PatchRelationship).SingleOrDefault();
             await _repository.UpdateRelationshipsAsync(entity, relationship, relationshipIds);
-=======
-            entity = IsNull(_hookExecutor) ? entity : _hookExecutor.BeforeUpdate(AsList(entity), ResourcePipeline.PatchRelationship).SingleOrDefault();
-            await _entities.UpdateRelationshipsAsync(entity, relationship, relationshipIds);
             if (!IsNull(_hookExecutor, entity)) _hookExecutor.AfterUpdate(AsList(entity), ResourcePipeline.PatchRelationship);
->>>>>>> a82a241f
 
             relationship.Type = relationshipType;
         }
@@ -406,9 +259,9 @@
 
         protected virtual IQueryable<TEntity> ApplySortAndFilterQuery(IQueryable<TEntity> entities)
         {
-            var query = _jsonApiContext.RequestManager.QuerySet;
-
-            if (_jsonApiContext.RequestManager.QuerySet == null)
+            var query = _requestManager.QuerySet;
+
+            if (_requestManager.QuerySet == null)
                 return entities;
 
             if (query.Filters.Count > 0)
@@ -428,7 +281,7 @@
         /// <returns></returns>
         protected virtual IQueryable<TEntity> IncludeRelationships(IQueryable<TEntity> entities, List<string> relationships)
         {
-            _jsonApiContext.RequestManager.IncludedRelationships = relationships;
+            _resourceGraph.IncludedRelationships = relationships;
 
             foreach (var r in relationships)
             {
@@ -438,45 +291,39 @@
             return entities;
         }
 
-<<<<<<< HEAD
         /// <summary>
         /// Get the specified id with relationships (async)
         /// </summary>
         /// <param name="id"></param>
         /// <returns></returns>
-        private async Task<TResource> GetWithRelationshipsAsync(TId id)
-        {
-            var fields = _requestManager.GetFields();
-            var query = _repository.Select(_repository.GetQueryable(), fields).Where(e => e.Id.Equals(id));
-=======
         private async Task<TEntity> GetWithRelationshipsAsync(TId id)
         {
-            var query = _entities.Select(_entities.Get(), _jsonApiContext.QuerySet?.Fields).Where(e => e.Id.Equals(id));
->>>>>>> a82a241f
-
-            _requestManager.GetRelationships().ForEach(r =>
-            {
-                query = _repository.Include(query, r);
-            });
+            var query = _repository.Select(_repository.Get(), _requestManager.QuerySet?.Fields).Where(e => e.Id.Equals(id));
+
+            _requestManager.GetRelationships().ForEach((Action<string>)(r =>
+            {
+                query = this._repository.Include((IQueryable<TEntity>)query, r);
+            }));
 
             TEntity value;
             // https://github.com/aspnet/EntityFrameworkCore/issues/6573
-            if(_requestManager.GetFields()?.Count() > 0)
+            if (_requestManager.GetFields()?.Count() > 0)
             {
                 value = query.FirstOrDefault();
             }
             else
-<<<<<<< HEAD
             {
                 value = await _repository.FirstOrDefaultAsync(query);
             }
-            return MapOut(value);
-=======
-                value = await _entities.FirstOrDefaultAsync(query);
 
             return value;
         }
 
+        private bool ShouldIncludeRelationships()
+        {
+            return _requestManager.GetRelationships()?.Count() > 0;
+        }
+
 
         private bool IsNull(params object[] values)
         {
@@ -485,7 +332,6 @@
                 if (val == null) return true;
             }
             return false;
->>>>>>> a82a241f
         }
 
         /// <summary>
@@ -504,7 +350,7 @@
         /// <returns></returns>
         private TResource MapOut(TEntity entity)
         {
-            return (typeof(TResource) == typeof(TEntity))  ? entity as TResource :  _mapper.Map<TResource>(entity);
+            return (typeof(TResource) == typeof(TEntity)) ? entity as TResource : _mapper.Map<TResource>(entity);
         }
 
         private IEnumerable<TResource> MapOut(IEnumerable<TEntity> entities)
@@ -522,4 +368,63 @@
             return new List<TEntity> { entity };
         }
     }
+    /// <summary>
+    /// No mapping
+    /// </summary>
+    /// <typeparam name="TResource"></typeparam>
+    /// <typeparam name="TId"></typeparam>
+    public class EntityResourceService<TResource, TId> : EntityResourceService<TResource, TResource, TId>,
+        IResourceService<TResource, TId>
+        where TResource : class, IIdentifiable<TId>
+    {
+        public EntityResourceService(
+            IEntityRepository<TResource, TId> repository,
+            IJsonApiOptions apiOptions,
+            IRequestManager requestManager,
+            IResourceGraph resourceGraph,
+            IPageManager pageManager,
+            ILoggerFactory loggerFactory = null,
+            IResourceHookExecutor hookExecutor = null)
+            : base(repository: repository,
+                   options: apiOptions,
+                   requestManager: requestManager,
+                   pageManager: pageManager,
+                   loggerFactory: loggerFactory,
+                   resourceGraph: resourceGraph,
+                   hookExecutor: hookExecutor)
+        { }
+    }
+
+    /// <summary>
+    /// No mapping with integer as default
+    /// </summary>
+    /// <typeparam name="TResource"></typeparam>
+    public class EntityResourceService<TResource> : EntityResourceService<TResource, int>,
+        IResourceService<TResource>
+        where TResource : class, IIdentifiable<int>
+    {
+        /// <summary>
+        /// Constructor for  no mapping with integer as dfeault
+        /// </summary>
+        /// <param name="repository"></param>
+        /// <param name="options"></param>
+        /// <param name="requestManager"></param>
+        /// <param name="pageManager"></param>
+        /// <param name="loggerFactory"></param>
+        /// <param name="hookExecutor"></param>
+        public EntityResourceService(
+            IEntityRepository<TResource> repository,
+            IJsonApiOptions options,
+            IRequestManager requestManager,
+            IPageManager pageManager,
+            IResourceGraph resourceGraph,
+            ILoggerFactory loggerFactory = null,
+            IResourceHookExecutor hookExecutor = null) :
+            base(repository: repository, apiOptions: options, requestManager, resourceGraph, pageManager, loggerFactory, hookExecutor)
+        { }
+
+        [Obsolete("Dont use this constructor, use the one without JsonApiContext instead")]
+        public EntityResourceService(
+            IJsonApiContext context, IEntityRepository<TResource> repository) : this(repository, context.Options, context.RequestManager, context.PageManager, context.ResourceGraph) { }
+    }
 }