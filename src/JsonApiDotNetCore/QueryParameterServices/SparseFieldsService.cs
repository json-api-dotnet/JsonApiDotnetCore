--- conflicted
+++ resolved
@@ -1,4 +1,4 @@
-﻿using System;
+﻿using System;
 using System.Collections.Generic;
 using System.Linq;
 using JsonApiDotNetCore.Internal;
@@ -48,7 +48,6 @@
             var fields = new List<string> { nameof(Identifiable.Id) };
             fields.AddRange(((string)queryParameter.Value).Split(QueryConstants.COMMA));
 
-<<<<<<< HEAD
             var keySplitted = queryParameter.Key.Split(QueryConstants.OPEN_BRACKET, QueryConstants.CLOSE_BRACKET);
 
             if (keySplitted.Count() == 1)
@@ -63,8 +62,8 @@
                 // that is equal to the resource name, like with self-referering data types (eg directory structures)
                 // if not, no longer support this type of sparse field selection.
                 if (navigation == _requestResource.EntityName && !_requestResource.Relationships.Any(a => a.Is(navigation)))
-                    throw new JsonApiException(400, $"Use \"?fields=...\" instead of \"fields[{navigation}]\":" +
-                        $" the square bracket navigations is now reserved " +
+                    throw new JsonApiException(400, $"Use \"?fields=...\" instead of \"fields[{navigation}]\":" +
+                        $" the square bracket navigations is now reserved " +
                         $"for relationships only. See https://github.com/json-api-dotnet/JsonApiDotNetCore/issues/555#issuecomment-543100865");
 
                 if (navigation.Contains(QueryConstants.DOT))
@@ -76,31 +75,6 @@
 
                 foreach (var field in fields)
                     RegisterRelatedResourceField(field, relationship);
-=======
-            var relationship = _requestResource.Relationships.FirstOrDefault(a => a.Is(typeName));
-            if (relationship == null && string.Equals(typeName, _requestResource.EntityName, StringComparison.OrdinalIgnoreCase) == false)
-                throw new JsonApiException(400, $"fields[{typeName}] is invalid");
-
-            fields.AddRange(((string)queryParameter.Value).Split(QueryConstants.COMMA));
-            foreach (var field in fields)
-            {
-                if (relationship != default)
-                {
-                    var relationProperty = _resourceGraph.GetContextEntity(relationship.DependentType);
-                    var attr = relationProperty.Attributes.FirstOrDefault(a => a.Is(field));
-                    if (attr == null)
-                        throw new JsonApiException(400, $"'{relationship.DependentType.Name}' does not contain '{field}'.");
-
-                    if (!_selectedRelationshipFields.TryGetValue(relationship, out var registeredFields))
-                        _selectedRelationshipFields.Add(relationship, registeredFields = new List<AttrAttribute>());
-                    registeredFields.Add(attr);
-                }
-                else
-                {
-                    var attr = _requestResource.Attributes.FirstOrDefault(a => a.Is(field));
-                    if (attr == null)
-                        throw new JsonApiException(400, $"'{_requestResource.EntityName}' does not contain '{field}'.");
->>>>>>> f22d932d
 
             }
         }
@@ -110,7 +84,7 @@
         /// </summary>
         private void RegisterRelatedResourceField(string field, RelationshipAttribute relationship)
         {
-            var relationProperty = _contextEntityProvider.GetContextEntity(relationship.DependentType);
+            var relationProperty = _resourceGraph.GetContextEntity(relationship.DependentType);
             var attr = relationProperty.Attributes.SingleOrDefault(a => a.Is(field));
             if (attr == null)
                 throw new JsonApiException(400, $"'{relationship.DependentType.Name}' does not contain '{field}'.");
