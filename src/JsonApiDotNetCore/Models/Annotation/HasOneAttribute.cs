using JsonApiDotNetCore.Configuration;
using JsonApiDotNetCore.Internal;
using JsonApiDotNetCore.Models.Links;

namespace JsonApiDotNetCore.Models
{
    public class HasOneAttribute : RelationshipAttribute
    {
        /// <summary>
        /// Create a HasOne relational link to another entity
        /// </summary>
        /// 
        /// <param name="publicName">The relationship name as exposed by the API</param>
        /// <param name="links">Enum to set which links should be outputted for this relationship. Defaults to <see cref="Link.NotConfigured"/> which means that the configuration in
        /// <see cref="ILinksConfiguration"/> or <see cref="ResourceContext"/> is used.</param>
        /// <param name="canInclude">Whether or not this relationship can be included using the <c>?include=public-name</c> query string</param>
        /// <param name="withForeignKey">The foreign key property name. Defaults to <c>"{RelationshipName}Id"</c></param>
<<<<<<< HEAD
        /// <param name="mappedBy">The name of the entity mapped property, defaults to null</param>
        /// <param name="inverseNavigationProperty"></param>
=======
>>>>>>> d21532db
        /// 
        /// <example>
        /// Using an alternative foreign key:
        /// 
        /// <code>
        /// public class Article : Identifiable 
        /// {
        ///     [HasOne("author", withForeignKey: nameof(AuthorKey)]
        ///     public Author Author { get; set; }
        ///     public int AuthorKey { get; set; }
        /// }
        /// </code>
        /// </example>
        public HasOneAttribute(string publicName = null, Link links = Link.NotConfigured, bool canInclude = true, string withForeignKey = null, string inverseNavigationProperty = null)
        : base(publicName, links, canInclude)
        {
            _explicitIdentifiablePropertyName = withForeignKey;
            InverseNavigation = inverseNavigationProperty;
        }


        public override object GetValue(object entity)
        {
            return entity?.GetType()?
                 .GetProperty(InternalRelationshipName)?
                 .GetValue(entity);
        }

        private readonly string _explicitIdentifiablePropertyName;

        /// <summary>
        /// The independent resource identifier.
        /// </summary>
        public string IdentifiablePropertyName => string.IsNullOrWhiteSpace(_explicitIdentifiablePropertyName)
            ? JsonApiOptions.RelatedIdMapper.GetRelatedIdPropertyName(InternalRelationshipName)
            : _explicitIdentifiablePropertyName;

        /// <summary>
        /// Sets the value of the property identified by this attribute
        /// </summary>
        /// <param name="entity">The target object</param>
        /// <param name="newValue">The new property value</param>
        public override void SetValue(object entity, object newValue)
        {
            string propertyName = InternalRelationshipName;
            // if we're deleting the relationship (setting it to null),
            // we set the foreignKey to null. We could also set the actual property to null,
            // but then we would first need to load the current relationship, which requires an extra query.
            if (newValue == null) propertyName = IdentifiablePropertyName;
            var resourceType = entity.GetType();
            var propertyInfo = resourceType.GetProperty(propertyName);
            if (propertyInfo == null)
            {
                // we can't set the FK to null because there isn't any.
                propertyInfo = resourceType.GetProperty(RelationshipPath);
            }
            propertyInfo.SetValue(entity, newValue);
        }

        // HACK: this will likely require boxing
        // we should be able to move some of the reflection into the ResourceGraphBuilder
        /// <summary>
        /// Gets the value of the independent identifier (e.g. Article.AuthorId)
        /// </summary>
        /// 
        /// <param name="resource">
        /// An instance of dependent resource
        /// </param>
        /// 
        /// <returns>
        /// The property value or null if the property does not exist on the model.
        /// </returns>
        internal object GetIdentifiablePropertyValue(object resource) => resource
                .GetType()
                .GetProperty(IdentifiablePropertyName)
                ?.GetValue(resource);
    }
}<|MERGE_RESOLUTION|>--- conflicted
+++ resolved
@@ -15,11 +15,6 @@
         /// <see cref="ILinksConfiguration"/> or <see cref="ResourceContext"/> is used.</param>
         /// <param name="canInclude">Whether or not this relationship can be included using the <c>?include=public-name</c> query string</param>
         /// <param name="withForeignKey">The foreign key property name. Defaults to <c>"{RelationshipName}Id"</c></param>
-<<<<<<< HEAD
-        /// <param name="mappedBy">The name of the entity mapped property, defaults to null</param>
-        /// <param name="inverseNavigationProperty"></param>
-=======
->>>>>>> d21532db
         /// 
         /// <example>
         /// Using an alternative foreign key:
