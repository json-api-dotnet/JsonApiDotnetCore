using System;
using System.Collections;
using System.IO;
using System.Threading.Tasks;
using JsonApiDotNetCore.Internal;
using JsonApiDotNetCore.Models;
using JsonApiDotNetCore.Serialization;
using JsonApiDotNetCore.Services;
using Microsoft.AspNetCore.Mvc.Formatters;
using Microsoft.Extensions.Logging;
using Newtonsoft.Json;

namespace JsonApiDotNetCore.Formatters
{
    /// <inheritdoc />
    public class JsonApiReader : IJsonApiReader
    {
        private readonly IJsonApiDeSerializer _deserializer;
        private readonly IJsonApiContext _jsonApiContext;
        private readonly ILogger<JsonApiReader> _logger;

        public JsonApiReader(IJsonApiDeSerializer deSerializer, IJsonApiContext jsonApiContext, ILoggerFactory loggerFactory)
        {
            _deserializer = deSerializer;
            _jsonApiContext = jsonApiContext;
            _logger = loggerFactory.CreateLogger<JsonApiReader>();
        }

        public Task<InputFormatterResult> ReadAsync(InputFormatterContext context)
        {
            if (context == null)
                throw new ArgumentNullException(nameof(context));

            var request = context.HttpContext.Request;
            if (request.ContentLength == 0)
                return InputFormatterResult.SuccessAsync(null);

            try
            {
                var body = GetRequestBody(context.HttpContext.Request.Body);

<<<<<<< HEAD
                object model;
                if (_jsonApiContext.RequestManager.IsRelationshipPath)
                {
                    model = _deserializer.DeserializeRelationship(body);
                }
                else
                {
                    model = _deserializer.Deserialize(body);
                }
=======
                object model = null;

                if (_jsonApiContext.IsRelationshipPath)
                {
                    model = _deSerializer.DeserializeRelationship(body);
                }
                else
                {
                    model = _deSerializer.Deserialize(body);
                }

>>>>>>> a82a241f

                if (model == null)
                {
                    _logger?.LogError("An error occurred while de-serializing the payload");
                }

                if (context.HttpContext.Request.Method == "PATCH")
                {
                    bool idMissing;
                    if (model is IList list)
                    {
                        idMissing = CheckForId(list);
                    }
                    else
                    {
                        idMissing = CheckForId(model);
                    }
                    if (idMissing)
                    {
                        _logger?.LogError("Payload must include id attribute");
                        throw new JsonApiException(400, "Payload must include id attribute");
                    }
                }
                return InputFormatterResult.SuccessAsync(model);
            }
            catch (Exception ex)
            {
                _logger?.LogError(new EventId(), ex, "An error occurred while de-serializing the payload");
                context.ModelState.AddModelError(context.ModelName, ex, context.Metadata);
                return InputFormatterResult.FailureAsync();
            }
        }

        /// <summary> Checks if the deserialized payload has an ID included </summary
        private bool CheckForId(object model)
        {
            if (model == null) return false;
            if (model is ResourceObject ro)
            {
                if (string.IsNullOrEmpty(ro.Id)) return true;
            }
            else if (model is IIdentifiable identifiable)
            {
                if (string.IsNullOrEmpty(identifiable.StringId)) return true;
            }
            return false;
        }

        /// <summary> Checks if the elements in the deserialized payload have an ID included </summary
        private bool CheckForId(IList modelList)
        {
            foreach (var model in modelList)
            {
                if (model == null) continue;
                if (model is ResourceObject ro)
                {
                    if (string.IsNullOrEmpty(ro.Id)) return true;
                }
                else if (model is IIdentifiable identifiable)
                {
                    if (string.IsNullOrEmpty(identifiable.StringId)) return true;
                }
            }
            return false;

        }

        private string GetRequestBody(Stream body)
        {
            using (var reader = new StreamReader(body))
            {
                return reader.ReadToEnd();
            }
        }
    }
}<|MERGE_RESOLUTION|>--- conflicted
+++ resolved
@@ -39,9 +39,8 @@
             {
                 var body = GetRequestBody(context.HttpContext.Request.Body);
 
-<<<<<<< HEAD
-                object model;
-                if (_jsonApiContext.RequestManager.IsRelationshipPath)
+                object model = null;
+                if (_jsonApiContext.IsRelationshipPath)
                 {
                     model = _deserializer.DeserializeRelationship(body);
                 }
@@ -49,20 +48,6 @@
                 {
                     model = _deserializer.Deserialize(body);
                 }
-=======
-                object model = null;
-
-                if (_jsonApiContext.IsRelationshipPath)
-                {
-                    model = _deSerializer.DeserializeRelationship(body);
-                }
-                else
-                {
-                    model = _deSerializer.Deserialize(body);
-                }
-
->>>>>>> a82a241f
-
                 if (model == null)
                 {
                     _logger?.LogError("An error occurred while de-serializing the payload");
