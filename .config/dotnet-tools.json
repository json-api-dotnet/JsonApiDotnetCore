{
  "version": 1,
  "isRoot": true,
  "tools": {
    "jetbrains.resharper.globaltools": {
      "version": "2024.2.5",
      "commands": [
        "jb"
      ],
      "rollForward": false
    },
    "regitlint": {
      "version": "6.3.13",
      "commands": [
        "regitlint"
      ],
      "rollForward": false
    },
    "dotnet-reportgenerator-globaltool": {
      "version": "5.3.10",
      "commands": [
        "reportgenerator"
      ],
      "rollForward": false
    },
    "docfx": {
      "version": "2.77.0",
      "commands": [
        "docfx"
      ],
      "rollForward": false
<<<<<<< HEAD
    },
    "microsoft.openapi.kiota": {
      "version": "1.15.0",
      "commands": [
        "kiota"
      ],
      "rollForward": false
=======
>>>>>>> b09dc7e7
    }
  }
}<|MERGE_RESOLUTION|>--- conflicted
+++ resolved
@@ -29,7 +29,6 @@
         "docfx"
       ],
       "rollForward": false
-<<<<<<< HEAD
     },
     "microsoft.openapi.kiota": {
       "version": "1.15.0",
@@ -37,8 +36,6 @@
         "kiota"
       ],
       "rollForward": false
-=======
->>>>>>> b09dc7e7
     }
   }
 }