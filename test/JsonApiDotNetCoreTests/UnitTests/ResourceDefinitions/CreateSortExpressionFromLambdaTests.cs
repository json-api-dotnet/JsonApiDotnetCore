using System.ComponentModel;
using System.Net;
using FluentAssertions;
using JetBrains.Annotations;
using JsonApiDotNetCore.Configuration;
using JsonApiDotNetCore.Errors;
using JsonApiDotNetCore.Queries.Expressions;
using JsonApiDotNetCore.Resources;
using JsonApiDotNetCore.Resources.Annotations;
using Microsoft.Extensions.Logging.Abstractions;
using TestBuildingBlocks;
using Xunit;

// Workaround for Resharper bug at https://youtrack.jetbrains.com/issue/RSRP-494909/Breaking-UsedImplicitly-and-PublicAPI-on-types-no-longer-respected.
// ReSharper disable PropertyCanBeMadeInitOnly.Local

namespace JsonApiDotNetCoreTests.UnitTests.ResourceDefinitions;

public sealed class CreateSortExpressionFromLambdaTests
{
    [Fact]
    public void Can_convert_chain_of_ToOne_relationships_ending_in_attribute()
    {
        // Arrange
        IResourceGraph resourceGraph = GetResourceGraph();

        var resourceDefinition = new WrapperResourceDefinition<FileEntry, long>(resourceGraph);

        // Act
        SortExpression expression = resourceDefinition.GetSortExpressionFromLambda([
            (file => file.Content, ListSortDirection.Descending),
            (file => file.Name, ListSortDirection.Ascending),
            (file => file.Length, ListSortDirection.Ascending),
            (file => file.Parent.Name, ListSortDirection.Ascending),
            (file => file.Parent.Parent.Name, ListSortDirection.Ascending)
        ]);

        // Assert
        string[] expected =
        [
            "-fileEntries:content",
            "fileEntries:name",
            "fileEntries:length",
            "fileSystemEntries:parent.fileSystemEntries:name",
            "fileSystemEntries:parent.fileSystemEntries:parent.fileSystemEntries:name"
        ];

        expression.ToFullString().Should().Be(string.Join(',', expected));
    }

    [Fact]
    public void Can_convert_chain_of_ToOne_relationships_ending_in_count_of_ToMany_relationship()
    {
        // Arrange
        IResourceGraph resourceGraph = GetResourceGraph();

        var resourceDefinition = new WrapperResourceDefinition<DirectoryEntry, long>(resourceGraph);

        // Act
        SortExpression expression = resourceDefinition.GetSortExpressionFromLambda([
            (directory => directory.Subdirectories.Count, ListSortDirection.Ascending),
            // ReSharper disable once UseCollectionCountProperty
            (directory => directory.Files.Count(), ListSortDirection.Descending),
            (directory => directory.Children.Count, ListSortDirection.Ascending),
            (directory => directory.Parent.Children.Count, ListSortDirection.Ascending),
            (directory => directory.Parent.Parent.Children.Count, ListSortDirection.Ascending)
        ]);

        // Assert
        string[] expected =
        [
            "count(directoryEntries:subdirectories)",
            "-count(directoryEntries:files)",
            "count(fileSystemEntries:children)",
            "count(fileSystemEntries:parent.fileSystemEntries:children)",
            "count(fileSystemEntries:parent.fileSystemEntries:parent.fileSystemEntries:children)"
        ];

        expression.ToFullString().Should().Be(string.Join(',', expected));
    }

    [Fact]
    public void Can_convert_chain_with_conversion_to_derived_types()
    {
        // Arrange
        IResourceGraph resourceGraph = GetResourceGraph();

        var resourceDefinition = new WrapperResourceDefinition<FileSystemEntry, long>(resourceGraph);

        // Act
        SortExpression expression = resourceDefinition.GetSortExpressionFromLambda([
            (entry => ((FileEntry)entry).Content, ListSortDirection.Ascending),
            (entry => (entry.Parent as FileEntry)!.Content, ListSortDirection.Ascending),
            (entry => ((DirectoryEntry)entry).Subdirectories.Count, ListSortDirection.Ascending),
            (entry => ((DirectoryEntry)((FileEntry)entry).Parent).Files.Count, ListSortDirection.Ascending),
            (entry => ((DirectoryEntry)(FileSystemEntry)(FileEntry)entry).Name, ListSortDirection.Descending)
        ]);

        // Assert
        string[] expected =
        [
            "fileEntries:content",
            "fileSystemEntries:parent.fileEntries:content",
            "count(directoryEntries:subdirectories)",
            "count(fileSystemEntries:parent.directoryEntries:files)",
            "-directoryEntries:name"
        ];

        expression.ToFullString().Should().Be(string.Join(',', expected));
    }

    [Fact]
    public void Cannot_convert_unexposed_attribute()
    {
        // Arrange
        IResourceGraph resourceGraph = GetResourceGraph();

        var resourceDefinition = new WrapperResourceDefinition<FileEntry, long>(resourceGraph);

        // Act
        Action action = () => resourceDefinition.GetSortExpressionFromLambda([(file => file.IsCompressed, ListSortDirection.Ascending)]);

        // Assert
        JsonApiException exception = action.Should().ThrowExactly<JsonApiException>().Which;

        exception.Errors.ShouldHaveCount(1);
        exception.Errors[0].StatusCode.Should().Be(HttpStatusCode.InternalServerError);
        exception.Errors[0].Title.Should().StartWith("Invalid lambda expression for sorting from resource definition. It should ");
        exception.Errors[0].Detail.Should().StartWith("The lambda expression 'file => Convert(file.IsCompressed, Object)' is invalid. ");
        exception.Errors[0].Detail.Should().EndWith("Expected property for JSON:API attribute, but found 'file.IsCompressed'.");
        exception.Errors[0].Source.Should().BeNull();
    }

    [Fact]
    public void Cannot_convert_unexposed_ToMany_relationship()
    {
        // Arrange
        IResourceGraph resourceGraph = GetResourceGraph();

        var resourceDefinition = new WrapperResourceDefinition<FileEntry, long>(resourceGraph);

        // Act
        Action action = () => resourceDefinition.GetSortExpressionFromLambda([(file => file.Content.Length, ListSortDirection.Ascending)]);

        // Assert
        JsonApiException exception = action.Should().ThrowExactly<JsonApiException>().Which;

        exception.Errors.ShouldHaveCount(1);
        exception.Errors[0].StatusCode.Should().Be(HttpStatusCode.InternalServerError);
        exception.Errors[0].Title.Should().StartWith("Invalid lambda expression for sorting from resource definition. It should ");
        exception.Errors[0].Detail.Should().StartWith("The lambda expression 'file => Convert(file.Content.Length, Object)' is invalid. ");
        exception.Errors[0].Detail.Should().EndWith("Expected property for JSON:API to-many relationship, but found 'file.Content'.");
        exception.Errors[0].Source.Should().BeNull();
    }

    [Fact]
    public void Cannot_convert_unexposed_ToOne_relationship()
    {
        // Arrange
        IResourceGraph resourceGraph = GetResourceGraph();

        var resourceDefinition = new WrapperResourceDefinition<FileEntry, long>(resourceGraph);

        // Act
        Action action = () => resourceDefinition.GetSortExpressionFromLambda([(file => file.ParentDirectory!.Name, ListSortDirection.Ascending)]);

        // Assert
        JsonApiException exception = action.Should().ThrowExactly<JsonApiException>().Which;

        exception.Errors.ShouldHaveCount(1);
        exception.Errors[0].StatusCode.Should().Be(HttpStatusCode.InternalServerError);
        exception.Errors[0].Title.Should().StartWith("Invalid lambda expression for sorting from resource definition. It should ");
        exception.Errors[0].Detail.Should().StartWith("The lambda expression 'file => file.ParentDirectory.Name' is invalid. ");
        exception.Errors[0].Detail.Should().EndWith("Expected property for JSON:API to-one relationship, but found 'file.ParentDirectory'.");
        exception.Errors[0].Source.Should().BeNull();
    }

    [Fact]
    public void Cannot_convert_unexposed_resource_type()
    {
        // Arrange
        IResourceGraph resourceGraph = new ResourceGraphBuilder(new JsonApiOptions(), NullLoggerFactory.Instance).Add<FileSystemEntry, long>().Build();

        var resourceDefinition = new WrapperResourceDefinition<FileSystemEntry, long>(resourceGraph);

        // Act
        Action action = () => resourceDefinition.GetSortExpressionFromLambda([(entry => ((FileEntry)entry).Content, ListSortDirection.Ascending)]);

        // Assert
        JsonApiException exception = action.Should().ThrowExactly<JsonApiException>().Which;

        exception.Errors.ShouldHaveCount(1);
        exception.Errors[0].StatusCode.Should().Be(HttpStatusCode.InternalServerError);
        exception.Errors[0].Title.Should().StartWith("Invalid lambda expression for sorting from resource definition. It should ");
        exception.Errors[0].Detail.Should().StartWith("The lambda expression 'entry => Convert(entry, FileEntry).Content' is invalid. ");
        exception.Errors[0].Detail.Should().EndWith($"Type '{typeof(FileEntry)}' does not exist in the resource graph.");
        exception.Errors[0].Source.Should().BeNull();
    }

    [Fact]
    public void Cannot_convert_count_with_predicate()
    {
        // Arrange
        IResourceGraph resourceGraph = GetResourceGraph();

        var resourceDefinition = new WrapperResourceDefinition<DirectoryEntry, long>(resourceGraph);

        // Act
        Action action = () => resourceDefinition.GetSortExpressionFromLambda([(directory => directory.Files.Count(_ => true), ListSortDirection.Ascending)]);

        // Assert
        JsonApiException exception = action.Should().ThrowExactly<JsonApiException>().Which;

        exception.Errors.ShouldHaveCount(1);
        exception.Errors[0].StatusCode.Should().Be(HttpStatusCode.InternalServerError);
        exception.Errors[0].Title.Should().StartWith("Invalid lambda expression for sorting from resource definition. It should ");
        exception.Errors[0].Detail.Should().StartWith("The lambda expression 'directory => Convert(directory.Files.Count(_ => True), Object)' is invalid. ");
        exception.Errors[0].Detail.Should().EndWith("Count method that takes a predicate is not supported.");
        exception.Errors[0].Source.Should().BeNull();
    }

    [Fact]
    public void Cannot_convert_null_selector()
    {
        // Arrange
        IResourceGraph resourceGraph = GetResourceGraph();

        var resourceDefinition = new WrapperResourceDefinition<FileSystemEntry, long>(resourceGraph);

        // Act
        Action action = () => resourceDefinition.GetSortExpressionFromLambda([(_ => null, ListSortDirection.Ascending)]);

        // Assert
        JsonApiException exception = action.Should().ThrowExactly<JsonApiException>().Which;

        exception.Errors.ShouldHaveCount(1);
        exception.Errors[0].StatusCode.Should().Be(HttpStatusCode.InternalServerError);
        exception.Errors[0].Title.Should().StartWith("Invalid lambda expression for sorting from resource definition. It should ");
        exception.Errors[0].Detail.Should().Be("The lambda expression '_ => null' is invalid. Unsupported expression body 'null'.");
        exception.Errors[0].Source.Should().BeNull();
    }

    [Fact]
    public void Cannot_convert_self_selector()
    {
        // Arrange
        IResourceGraph resourceGraph = GetResourceGraph();

        var resourceDefinition = new WrapperResourceDefinition<FileSystemEntry, long>(resourceGraph);

        // Act
        Action action = () => resourceDefinition.GetSortExpressionFromLambda([(entry => entry, ListSortDirection.Ascending)]);

        // Assert
        JsonApiException exception = action.Should().ThrowExactly<JsonApiException>().Which;

        exception.Errors.ShouldHaveCount(1);
        exception.Errors[0].StatusCode.Should().Be(HttpStatusCode.InternalServerError);
        exception.Errors[0].Title.Should().StartWith("Invalid lambda expression for sorting from resource definition. It should ");
        exception.Errors[0].Detail.Should().Be("The lambda expression 'entry => entry' is invalid. Unsupported expression body 'entry'.");
        exception.Errors[0].Source.Should().BeNull();
    }

    [Fact]
    public void Cannot_convert_conditional_operator()
    {
        // Arrange
        IResourceGraph resourceGraph = GetResourceGraph();

        var resourceDefinition = new WrapperResourceDefinition<FileEntry, long>(resourceGraph);

        // Act
        Action action = () =>
            resourceDefinition.GetSortExpressionFromLambda([(file => file.IsCompressed ? file.Content : file.Length, ListSortDirection.Ascending)]);

        // Assert
        JsonApiException exception = action.Should().ThrowExactly<JsonApiException>().Which;

        exception.Errors.ShouldHaveCount(1);
        exception.Errors[0].StatusCode.Should().Be(HttpStatusCode.InternalServerError);
        exception.Errors[0].Title.Should().StartWith("Invalid lambda expression for sorting from resource definition. It should ");
        exception.Errors[0].Detail.Should().Match("The lambda expression '*' is invalid. Unsupported expression body '*'.");
        exception.Errors[0].Source.Should().BeNull();
    }

    [Fact]
    public void Cannot_convert_concatenation_operator()
    {
        // Arrange
        IResourceGraph resourceGraph = GetResourceGraph();

        var resourceDefinition = new WrapperResourceDefinition<FileEntry, long>(resourceGraph);

        // Act
<<<<<<< HEAD
        Action action = () => resourceDefinition.GetSortExpressionFromLambda(new JsonApiResourceDefinition<FileEntry, long>.PropertySortOrder
        {
            (file => file.Name + ":" + file.Content, ListSortDirection.Ascending)
        });
=======
        Action action = () => resourceDefinition.GetSortExpressionFromLambda([(file => $"{file.Name}:{file.Content}", ListSortDirection.Ascending)]);
>>>>>>> ebbdcae2

        // Assert
        JsonApiException exception = action.Should().ThrowExactly<JsonApiException>().Which;

        exception.Errors.ShouldHaveCount(1);
        exception.Errors[0].StatusCode.Should().Be(HttpStatusCode.InternalServerError);
        exception.Errors[0].Title.Should().StartWith("Invalid lambda expression for sorting from resource definition. It should ");
        exception.Errors[0].Detail.Should().Match("The lambda expression '*' is invalid. Unsupported expression body '*'.");
        exception.Errors[0].Source.Should().BeNull();
    }

    [Fact]
    public void Cannot_convert_projection_into_anonymous_type()
    {
        // Arrange
        IResourceGraph resourceGraph = GetResourceGraph();

        var resourceDefinition = new WrapperResourceDefinition<FileEntry, long>(resourceGraph);

        // Act
        Action action = () => resourceDefinition.GetSortExpressionFromLambda([
            (file => new
            {
                file.Length,
                file.Content
            }, ListSortDirection.Ascending)
        ]);

        // Assert
        JsonApiException exception = action.Should().ThrowExactly<JsonApiException>().Which;

        exception.Errors.ShouldHaveCount(1);
        exception.Errors[0].StatusCode.Should().Be(HttpStatusCode.InternalServerError);
        exception.Errors[0].Title.Should().StartWith("Invalid lambda expression for sorting from resource definition. It should ");
        exception.Errors[0].Detail.Should().Match("The lambda expression '*' is invalid. Unsupported expression body '*'.");
        exception.Errors[0].Source.Should().BeNull();
    }

    private static IResourceGraph GetResourceGraph()
    {
        var options = new JsonApiOptions();

        // @formatter:wrap_chained_method_calls chop_always
        // @formatter:wrap_before_first_method_call true

        return new ResourceGraphBuilder(options, NullLoggerFactory.Instance)
            .Add<FileSystemEntry, long>()
            .Add<DirectoryEntry, long>()
            .Add<FileEntry, long>()
            .Build();

        // @formatter:wrap_chained_method_calls restore
        // @formatter:wrap_before_first_method_call restore
    }

    private sealed class WrapperResourceDefinition<TResource, TId> : JsonApiResourceDefinition<TResource, TId>
        where TResource : class, IIdentifiable<TId>
    {
        public WrapperResourceDefinition(IResourceGraph resourceGraph)
            : base(resourceGraph)
        {
        }

        public SortExpression GetSortExpressionFromLambda(PropertySortOrder sortOrder)
        {
            return CreateSortExpressionFromLambda(sortOrder);
        }
    }

    [UsedImplicitly(ImplicitUseTargetFlags.Members)]
    private abstract class FileSystemEntry : Identifiable<long>
    {
        [Attr]
        public string Name { get; set; } = null!;

        [HasOne]
        public FileSystemEntry Parent { get; set; } = null!;

        [HasMany]
        public IList<FileSystemEntry> Children { get; set; } = new List<FileSystemEntry>();
    }

    [UsedImplicitly(ImplicitUseTargetFlags.Members)]
    private sealed class DirectoryEntry : FileSystemEntry
    {
        [HasMany]
        public IList<DirectoryEntry> Subdirectories { get; set; } = new List<DirectoryEntry>();

        [HasMany]
        public IList<FileEntry> Files { get; set; } = new List<FileEntry>();
    }

    [UsedImplicitly(ImplicitUseTargetFlags.Members)]
    private sealed class FileEntry : FileSystemEntry
    {
        [Attr]
        public string Content { get; set; } = null!;

        [Attr]
        public ulong Length { get; set; }

        public bool IsCompressed { get; set; }

        public DirectoryEntry? ParentDirectory { get; set; }
    }
}<|MERGE_RESOLUTION|>--- conflicted
+++ resolved
@@ -292,14 +292,7 @@
         var resourceDefinition = new WrapperResourceDefinition<FileEntry, long>(resourceGraph);
 
         // Act
-<<<<<<< HEAD
-        Action action = () => resourceDefinition.GetSortExpressionFromLambda(new JsonApiResourceDefinition<FileEntry, long>.PropertySortOrder
-        {
-            (file => file.Name + ":" + file.Content, ListSortDirection.Ascending)
-        });
-=======
         Action action = () => resourceDefinition.GetSortExpressionFromLambda([(file => $"{file.Name}:{file.Content}", ListSortDirection.Ascending)]);
->>>>>>> ebbdcae2
 
         // Assert
         JsonApiException exception = action.Should().ThrowExactly<JsonApiException>().Which;
