<Project Sdk="Microsoft.NET.Sdk">
  <PropertyGroup>
    <TargetFramework>$(NetCoreAppVersion)</TargetFramework>
  </PropertyGroup>

  <ItemGroup>
    <None Update="xunit.runner.json">
      <CopyToOutputDirectory>PreserveNewest</CopyToOutputDirectory>
    </None>
  </ItemGroup>

  <ItemGroup>
    <ProjectReference Include="..\..\src\Examples\NoEntityFrameworkExample\NoEntityFrameworkExample.csproj" />
    <ProjectReference Include="..\..\src\JsonApiDotNetCore\JsonApiDotNetCore.csproj" />
  </ItemGroup>

  <ItemGroup>
<<<<<<< HEAD
    <PackageReference Include="xunit.runner.visualstudio" Version="$(XUnitVersion)" />
    <PackageReference Include="xunit" Version="$(XUnitVersion)" />
    <PackageReference Include="Moq" Version="$(MoqVersion)" />
=======
>>>>>>> 579a340e
    <PackageReference Include="Microsoft.AspNetCore.TestHost" Version="$(AspNetCoreVersion)" />
    <PackageReference Include="Moq" Version="$(MoqVersion)" />
    <PackageReference Include="xunit" Version="$(XUnitVersion)" />
    <PackageReference Include="xunit.runner.visualstudio" Version="$(XUnitVersion)" />
  </ItemGroup>
</Project><|MERGE_RESOLUTION|>--- conflicted
+++ resolved
@@ -15,12 +15,6 @@
   </ItemGroup>
 
   <ItemGroup>
-<<<<<<< HEAD
-    <PackageReference Include="xunit.runner.visualstudio" Version="$(XUnitVersion)" />
-    <PackageReference Include="xunit" Version="$(XUnitVersion)" />
-    <PackageReference Include="Moq" Version="$(MoqVersion)" />
-=======
->>>>>>> 579a340e
     <PackageReference Include="Microsoft.AspNetCore.TestHost" Version="$(AspNetCoreVersion)" />
     <PackageReference Include="Moq" Version="$(MoqVersion)" />
     <PackageReference Include="xunit" Version="$(XUnitVersion)" />
