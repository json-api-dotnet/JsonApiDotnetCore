using System.Linq;
using System.Net;
using System.Threading.Tasks;
using FluentAssertions;
using JsonApiDotNetCore.Serialization.Objects;
using JsonApiDotNetCoreExampleTests.IntegrationTests.ResourceInheritance.Models;
using Microsoft.EntityFrameworkCore;
using Xunit;

namespace JsonApiDotNetCoreExampleTests.IntegrationTests.ResourceInheritance
{
    public sealed class InheritanceTests : IClassFixture<IntegrationTestContext<TestableStartup<InheritanceDbContext>, InheritanceDbContext>>
    {
        private readonly IntegrationTestContext<TestableStartup<InheritanceDbContext>, InheritanceDbContext> _testContext;

        public InheritanceTests(IntegrationTestContext<TestableStartup<InheritanceDbContext>, InheritanceDbContext> testContext)
        {
            _testContext = testContext;
        }
        
        [Fact]
        public async Task Can_create_resource_with_inherited_attributes()
        {
            // Arrange
            var man = new Man
            {
                FamilyName = "Smith",
                IsRetired = true,
                HasBeard = true
            };

            var requestBody = new
            {
                data = new
                {
                    type = "men",
                    attributes = new
                    {
                        familyName = man.FamilyName,
                        isRetired = man.IsRetired,
                        hasBeard = man.HasBeard
                    }
                }
            };

            var route = "/men";

            // Act
            var (httpResponse, responseDocument) = await _testContext.ExecutePostAsync<Document>(route, requestBody);

            // Assert
            httpResponse.Should().HaveStatusCode(HttpStatusCode.Created);

            responseDocument.SingleData.Should().NotBeNull();
            responseDocument.SingleData.Type.Should().Be("men");
            responseDocument.SingleData.Attributes["familyName"].Should().Be(man.FamilyName);
            responseDocument.SingleData.Attributes["isRetired"].Should().Be(man.IsRetired);
            responseDocument.SingleData.Attributes["hasBeard"].Should().Be(man.HasBeard);

            var newManId = responseDocument.SingleData.Id;
            newManId.Should().NotBeNullOrEmpty();

            await _testContext.RunOnDatabaseAsync(async dbContext =>
            {
                var manInDatabase = await dbContext.Men
                    .SingleAsync(m => m.Id == int.Parse(newManId));
                
                manInDatabase.FamilyName.Should().Be(man.FamilyName);
                manInDatabase.IsRetired.Should().Be(man.IsRetired);
                manInDatabase.HasBeard.Should().Be(man.HasBeard);
            });
        }

        [Fact]
        public async Task Can_create_resource_with_ToOne_relationship()
        {
            // Arrange
            var existingInsurance = new CompanyHealthInsurance();
            
            await _testContext.RunOnDatabaseAsync(async dbContext =>
            {
                await dbContext.ClearTableAsync<CompanyHealthInsurance>();
                dbContext.CompanyHealthInsurances.Add(existingInsurance);

                await dbContext.SaveChangesAsync();
            });

            var requestBody = new
            {
                data = new
                {
                    type = "men",
                    relationships = new
                    {
                        healthInsurance = new
                        {
                            data = new
                            {
                                type = "companyHealthInsurances",
                                id = existingInsurance.StringId
                            }
                        }
                    }
                }
            };

            var route = "/men";

            // Act
            var (httpResponse, responseDocument) = await _testContext.ExecutePostAsync<Document>(route, requestBody);

            // Assert
            httpResponse.Should().HaveStatusCode(HttpStatusCode.Created);

            responseDocument.SingleData.Should().NotBeNull();

            await _testContext.RunOnDatabaseAsync(async dbContext =>
            {
                var manInDatabase = await dbContext.Men
                    .Include(man => man.HealthInsurance)
                    .SingleAsync(man => man.Id == int.Parse(responseDocument.SingleData.Id));
                
                manInDatabase.HealthInsurance.Should().BeOfType<CompanyHealthInsurance>();
                manInDatabase.HealthInsurance.Id.Should().Be(existingInsurance.Id);
            });
        }
        
        [Fact]
        public async Task Can_update_resource_with_ToOne_relationship_through_relationship_endpoint()
        {
            // Arrange
            var existingMan = new Man();
            var existingInsurance = new CompanyHealthInsurance();

            await _testContext.RunOnDatabaseAsync(async dbContext =>
            {
                await dbContext.ClearTablesAsync<Man, CompanyHealthInsurance>();
                dbContext.AddRange(existingMan, existingInsurance);

                await dbContext.SaveChangesAsync();
            });

            var requestBody = new
            {
                data = new
                {
                    type = "companyHealthInsurances",
                    id = existingInsurance.StringId
                }
            };

            var route = $"/men/{existingMan.StringId}/relationships/healthInsurance";

            // Act
            var (httpResponse, responseDocument) = await _testContext.ExecutePatchAsync<Document>(route, requestBody);

            // Assert
            httpResponse.Should().HaveStatusCode(HttpStatusCode.NoContent);

            responseDocument.Data.Should().BeNull();

            await _testContext.RunOnDatabaseAsync(async dbContext =>
            {
                var manInDatabase = await dbContext.Men
                    .Include(man => man.HealthInsurance)
                    .SingleAsync(man => man.Id == existingMan.Id);

                manInDatabase.HealthInsurance.Should().BeOfType<CompanyHealthInsurance>();
                manInDatabase.HealthInsurance.Id.Should().Be(existingInsurance.Id);
            });
        }

        [Fact]
        public async Task Can_create_resource_with_ToMany_relationship()
        {
            // Arrange
            var existingFather = new Man();
            var existingMother = new Woman();
            
            await _testContext.RunOnDatabaseAsync(async dbContext =>
            {
                await dbContext.ClearTablesAsync<Woman, Man>();
                dbContext.Humans.AddRange(existingFather, existingMother);

                await dbContext.SaveChangesAsync();
            });

            var requestBody = new
            {
                data = new
                {
                    type = "men",
                    relationships = new
                    {
                        parents = new
                        {
                            data = new[]
                            {
                                new
                                {
                                    type = "men",
                                    id = existingFather.StringId
                                },
                                new
                                {
                                    type = "women",
                                    id = existingMother.StringId
                                }
                            }
                        }
                    }
                }
            };

            var route = "/men";

            // Act
            var (httpResponse, responseDocument) = await _testContext.ExecutePostAsync<Document>(route, requestBody);

            // Assert
            httpResponse.Should().HaveStatusCode(HttpStatusCode.Created);

            responseDocument.SingleData.Should().NotBeNull();

            var newManId = responseDocument.SingleData.Id;
            newManId.Should().NotBeNullOrEmpty();

            await _testContext.RunOnDatabaseAsync(async dbContext =>
            {
                var manInDatabase = await dbContext.Men
                    .Include(man => man.Parents)
                    .SingleAsync(man => man.Id == int.Parse(newManId));

                manInDatabase.Parents.Should().HaveCount(2);
                manInDatabase.Parents.Should().ContainSingle(human => human is Man);
                manInDatabase.Parents.Should().ContainSingle(human => human is Woman);
            });
        }

        [Fact]
        public async Task Can_update_resource_with_ToMany_relationship_through_relationship_endpoint()
        {
            // Arrange
            var existingChild = new Man();
            var existingFather = new Man();
            var existingMother = new Woman();
            
            await _testContext.RunOnDatabaseAsync(async dbContext =>
            {
                await dbContext.ClearTablesAsync<Woman, Man>();
                dbContext.Humans.AddRange(existingChild, existingFather, existingMother);

                await dbContext.SaveChangesAsync();
            });

            var requestBody = new
            {
                data = new[]
                {
                    new
                    {
                        type = "men",
                        id = existingFather.StringId
                    },
                    new
                    {
                        type = "women",
                        id = existingMother.StringId
                    }
                }
            };

            var route = $"/men/{existingChild.StringId}/relationships/parents";

            // Act
            var (httpResponse, responseDocument) = await _testContext.ExecutePatchAsync<Document>(route, requestBody);
        
            // Assert
<<<<<<< HEAD
            httpResponse.Should().HaveStatusCode(HttpStatusCode.NoContent);
=======
            httpResponse.Should().HaveStatusCode(HttpStatusCode.OK);

            responseDocument.Data.Should().BeNull();
>>>>>>> 411b52dc

            await _testContext.RunOnDatabaseAsync(async dbContext =>
            {
                var manInDatabase = await dbContext.Men
                    .Include(man => man.Parents)
                    .SingleAsync(man => man.Id == existingChild.Id);
                
                manInDatabase.Parents.Should().HaveCount(2);
                manInDatabase.Parents.Should().ContainSingle(human => human is Man);
                manInDatabase.Parents.Should().ContainSingle(human => human is Woman);
            });
        }

        [Fact]
        public async Task Can_create_resource_with_ManyToMany_relationship()
        {
            // Arrange
            var existingBook = new Book();
            var existingVideo = new Video();
            
            await _testContext.RunOnDatabaseAsync(async dbContext =>
            {
                await dbContext.ClearTablesAsync<Book, Video, Man>();
                dbContext.ContentItems.AddRange(existingBook, existingVideo);

                await dbContext.SaveChangesAsync();
            });

            var requestBody = new
            {
                data = new
                {
                    type = "men",
                    relationships = new
                    {
                        favoriteContent = new
                        {
                            data = new[]
                            {
                                new
                                {
                                    type = "books",
                                    id = existingBook.StringId
                                },
                                new
                                {
                                    type = "videos",
                                    id = existingVideo.StringId
                                }
                            }
                        }
                    }
                }
            };

            var route = "/men";

            // Act
            var (httpResponse, responseDocument) = await _testContext.ExecutePostAsync<Document>(route, requestBody);
        
            // Assert
            httpResponse.Should().HaveStatusCode(HttpStatusCode.Created);

            responseDocument.SingleData.Should().NotBeNull();

            await _testContext.RunOnDatabaseAsync(async dbContext =>
            {
                var contentItems = await dbContext.HumanFavoriteContentItems
                    .Where(favorite => favorite.Human.Id == int.Parse(responseDocument.SingleData.Id))
                    .Select(favorite => favorite.ContentItem)
                    .ToListAsync();

                contentItems.Should().HaveCount(2);
                contentItems.Should().ContainSingle(item => item is Book);
                contentItems.Should().ContainSingle(item => item is Video);
            });
        }

        [Fact]
        public async Task Can_update_resource_with_ManyToMany_relationship_through_relationship_endpoint()
        {
            // Arrange
            var existingBook = new Book();
            var existingVideo = new Video();
            var existingMan = new Man();
            
            await _testContext.RunOnDatabaseAsync(async dbContext =>
            {
                await dbContext.ClearTablesAsync<HumanFavoriteContentItem, Book, Video, Man>();
                dbContext.AddRange(existingBook, existingVideo, existingMan);

                await dbContext.SaveChangesAsync();
            });

            var requestBody = new
            {
                data = new[]
                {
                    new
                    {
                        type = "books",
                        id = existingBook.StringId
                    },
                    new
                    {
                        type = "videos",
                        id = existingVideo.StringId
                    }
                }
            };

            var route = $"/men/{existingMan.StringId}/relationships/favoriteContent";

            // Act
            var (httpResponse, responseDocument) = await _testContext.ExecutePatchAsync<Document>(route, requestBody);

            responseDocument.Data.Should().BeNull();

            // Assert
            httpResponse.Should().HaveStatusCode(HttpStatusCode.NoContent);

            await _testContext.RunOnDatabaseAsync(async dbContext =>
            {
                var contentItems = await dbContext.HumanFavoriteContentItems
                    .Where(favorite => favorite.Human.Id == existingMan.Id)
                    .Select(favorite => favorite.ContentItem)
                    .ToListAsync();

                contentItems.Should().HaveCount(2);
                contentItems.Should().ContainSingle(item => item is Book);
                contentItems.Should().ContainSingle(item => item is Video);
            });
        }
    }
}<|MERGE_RESOLUTION|>--- conflicted
+++ resolved
@@ -152,12 +152,10 @@
             var route = $"/men/{existingMan.StringId}/relationships/healthInsurance";
 
             // Act
-            var (httpResponse, responseDocument) = await _testContext.ExecutePatchAsync<Document>(route, requestBody);
+            var (httpResponse, _) = await _testContext.ExecutePatchAsync<Document>(route, requestBody);
 
             // Assert
             httpResponse.Should().HaveStatusCode(HttpStatusCode.NoContent);
-
-            responseDocument.Data.Should().BeNull();
 
             await _testContext.RunOnDatabaseAsync(async dbContext =>
             {
@@ -276,13 +274,7 @@
             var (httpResponse, responseDocument) = await _testContext.ExecutePatchAsync<Document>(route, requestBody);
         
             // Assert
-<<<<<<< HEAD
             httpResponse.Should().HaveStatusCode(HttpStatusCode.NoContent);
-=======
-            httpResponse.Should().HaveStatusCode(HttpStatusCode.OK);
-
-            responseDocument.Data.Should().BeNull();
->>>>>>> 411b52dc
 
             await _testContext.RunOnDatabaseAsync(async dbContext =>
             {
@@ -397,10 +389,8 @@
             var route = $"/men/{existingMan.StringId}/relationships/favoriteContent";
 
             // Act
-            var (httpResponse, responseDocument) = await _testContext.ExecutePatchAsync<Document>(route, requestBody);
-
-            responseDocument.Data.Should().BeNull();
-
+            var (httpResponse, _) = await _testContext.ExecutePatchAsync<Document>(route, requestBody);
+            
             // Assert
             httpResponse.Should().HaveStatusCode(HttpStatusCode.NoContent);
 
