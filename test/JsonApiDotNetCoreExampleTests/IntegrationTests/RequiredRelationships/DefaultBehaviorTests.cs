--- conflicted
+++ resolved
@@ -87,98 +87,7 @@
         }
 
         [Fact]
-<<<<<<< HEAD
-        public async Task Cannot_create_dependent_side_of_required_OneToMany_relationship_with_unknown_principal_id()
-        {
-            // Arrange
-            var order = _fakers.Orders.Generate();
-
-            var requestBody = new
-            {
-                data = new
-                {
-                    type = "orders",
-                    attributes = new
-                    {
-                        order = order.Amount
-                    },
-                    relationships = new
-                    {
-                        customer = new
-                        {
-                            data = new
-                            {
-                                id = "999999",
-                                type = "customers"
-                            }
-                        }
-                    }
-                }
-            };
-
-            var route = "/orders";
-
-            // Act
-            var (httpResponse, responseDocument) = await _testContext.ExecutePostAsync<ErrorDocument>(route, requestBody);
-
-            // Assert
-            httpResponse.Should().HaveStatusCode(HttpStatusCode.NotFound);
-
-            responseDocument.Errors.Should().HaveCount(1);
-            responseDocument.Errors[0].StatusCode.Should().Be(HttpStatusCode.NotFound);
-            responseDocument.Errors[0].Title.Should().Be("A related resource does not exist.");
-            responseDocument.Errors[0].Detail.Should().Be("Related resource of type 'customers' with ID '999999' in relationship 'customer' does not exist.");
-        }
-
-        [Fact]
-        public async Task Cannot_create_dependent_side_of_required_OneToOne_relationship_with_unknown_principal_id()
-        {
-            // Arrange
-            var shipment = _fakers.Shipments.Generate();
-
-            var requestBody = new
-            {
-                data = new
-                {
-                    type = "shipments",
-                    attributes = new
-                    {
-                        trackAndTraceCode = shipment.TrackAndTraceCode
-                    },
-                    relationships = new
-                    {
-                        order = new
-                        {
-                            data = new
-                            {
-                                id = "999999",
-                                type = "orders"
-                            }
-                        }
-                    }
-                }
-            };
-
-            var route = "/shipments";
-
-            // Act
-            var (httpResponse, responseDocument) =
-                await _testContext.ExecutePostAsync<ErrorDocument>(route, requestBody);
-
-            // Assert
-            httpResponse.Should().HaveStatusCode(HttpStatusCode.NotFound);
-
-            responseDocument.Errors.Should().HaveCount(1);
-            responseDocument.Errors[0].StatusCode.Should().Be(HttpStatusCode.NotFound);
-            responseDocument.Errors[0].Title.Should().Be("A related resource does not exist.");
-            responseDocument.Errors[0].Detail.Should().Be("Related resource of type 'orders' with ID '999999' in relationship 'order' does not exist.");
-        }
-
-        [Fact]
-        public async Task Deleting_principal_side_of_required_OneToMany_relationship_triggers_cascade_deletion()
-=======
         public async Task Deleting_principal_side_of_required_OneToMany_relationship_triggers_cascading_delete()
->>>>>>> 653fa88b
         {
             // Arrange
             var existingOrder = _fakers.Orders.Generate();
@@ -248,97 +157,7 @@
         }
 
         [Fact]
-        public async Task Cannot_clear_required_OneToOne_relationship_from_principal_side()
-        {
-            // Arrange
-            var existingOrder = _fakers.Orders.Generate();
-            existingOrder.Shipment = _fakers.Shipments.Generate();
-            existingOrder.Customer = _fakers.Customers.Generate();
-
-            await _testContext.RunOnDatabaseAsync(async dbContext =>
-            {
-                dbContext.Orders.Add(existingOrder);
-                await dbContext.SaveChangesAsync();
-            });
-
-            var requestBody = new
-            {
-                data = new
-                {
-                    id = existingOrder.Id,
-                    type = "orders",
-                    relationships = new
-                    {
-                        shipment = new
-                        {
-                            data = (object) null
-                        }
-                    }
-                }
-            };
-
-            var route = $"/orders/{existingOrder.Id}";
-
-            // Act
-            var (httpResponse, responseDocument) = await _testContext.ExecutePatchAsync<ErrorDocument>(route, requestBody);
-
-            // Assert
-            httpResponse.Should().HaveStatusCode(HttpStatusCode.BadRequest);
-
-            responseDocument.GetErrorStatusCode().Should().Be(HttpStatusCode.BadRequest);
-            responseDocument.Errors.Should().HaveCount(1);
-            responseDocument.Errors[0].Title.Should().Be("Failed to clear a required relationship.");
-            responseDocument.Errors[0].Detail.Should().Be($"The relationship 'shipment' of resource type 'orders' with ID '{existingOrder.StringId}' cannot be cleared because it is a required relationship.");
-        }
-
-        [Fact]
-        public async Task Cannot_clear_required_OneToOne_relationship_from_dependent_side()
-        {
-            // Arrange
-            var existingOrder = _fakers.Orders.Generate();
-            existingOrder.Shipment = _fakers.Shipments.Generate();
-            existingOrder.Customer = _fakers.Customers.Generate();
-
-            await _testContext.RunOnDatabaseAsync(async dbContext =>
-            {
-                dbContext.Orders.Add(existingOrder);
-                await dbContext.SaveChangesAsync();
-            });
-
-            await _testContext.RunOnDatabaseAsync(async dbContext => { await dbContext.SaveChangesAsync(); });
-
-            var requestBody = new
-            {
-                data = new
-                {
-                    id = existingOrder.Shipment.Id,
-                    type = "shipments",
-                    relationships = new
-                    {
-                        order = new
-                        {
-                            data = (object) null
-                        }
-                    }
-                }
-            };
-
-            var route = $"/shipments/{existingOrder.Shipment.Id}";
-
-            // Act
-            var (httpResponse, responseDocument) = await _testContext.ExecutePatchAsync<ErrorDocument>(route, requestBody);
-
-            // Assert
-            httpResponse.Should().HaveStatusCode(HttpStatusCode.BadRequest);
-
-            responseDocument.GetErrorStatusCode().Should().Be(HttpStatusCode.BadRequest);
-            responseDocument.Errors.Should().HaveCount(1);
-            responseDocument.Errors[0].Title.Should().Be("Failed to clear a required relationship.");
-            responseDocument.Errors[0].Detail.Should().Be($"The relationship 'order' of resource type 'shipments' with ID '{existingOrder.StringId}' cannot be cleared because it is a required relationship.");
-        }
-
-        [Fact]
-        public async Task Cannot_clear_required_ManyToOne_relationship()
+        public async Task Cannot_clear_required_ManyToOne_relationship_through_primary_endpoint()
         {
             // Arrange
             var existingOrder = _fakers.Orders.Generate();
@@ -382,7 +201,40 @@
         }
 
         [Fact]
-        public async Task Cannot_clear_required_OneToMany_relationship()
+        public async Task Cannot_clear_required_ManyToOne_relationship_through_relationship_endpoint()
+        {
+            // Arrange
+            var existingOrder = _fakers.Orders.Generate();
+            existingOrder.Shipment = _fakers.Shipments.Generate();
+            existingOrder.Customer = _fakers.Customers.Generate();
+
+            await _testContext.RunOnDatabaseAsync(async dbContext =>
+            {
+                dbContext.Orders.Add(existingOrder);
+                await dbContext.SaveChangesAsync();
+            });
+
+            var requestBody = new
+            {
+                data = (object) null
+            };
+
+            var route = $"/orders/{existingOrder.Id}/relationships/customer";
+
+            // Act
+            var (httpResponse, responseDocument) = await _testContext.ExecutePatchAsync<ErrorDocument>(route, requestBody);
+
+            // Assert
+            httpResponse.Should().HaveStatusCode(HttpStatusCode.BadRequest);
+
+            responseDocument.GetErrorStatusCode().Should().Be(HttpStatusCode.BadRequest);
+            responseDocument.Errors.Should().HaveCount(1);
+            responseDocument.Errors[0].Title.Should().Be("Failed to clear a required relationship.");
+            responseDocument.Errors[0].Detail.Should().Be($"The relationship 'customer' of resource type 'orders' with ID '{existingOrder.StringId}' cannot be cleared because it is a required relationship.");
+        }
+
+        [Fact]
+        public async Task Cannot_clear_required_OneToMany_relationship_through_primary_endpoint()
         {
             // Arrange
             var existingOrder = _fakers.Orders.Generate();
@@ -426,7 +278,80 @@
         }
 
         [Fact]
-        public async Task Cannot_reassign_dependent_side_of_OneToOne_relationship_with_identifying_foreign_key()
+        public async Task Cannot_clear_required_OneToMany_relationship_by_replacing_through_relationship_endpoint()
+        {
+            // Arrange
+            var existingOrder = _fakers.Orders.Generate();
+            existingOrder.Shipment = _fakers.Shipments.Generate();
+            existingOrder.Customer = _fakers.Customers.Generate();
+
+            await _testContext.RunOnDatabaseAsync(async dbContext =>
+            {
+                dbContext.Orders.Add(existingOrder);
+                await dbContext.SaveChangesAsync();
+            });
+
+            var requestBody = new
+            {
+                data = new object[0]
+            };
+
+            var route = $"/customers/{existingOrder.Customer.Id}/relationships/orders";
+
+            // Act
+            var (httpResponse, responseDocument) = await _testContext.ExecutePatchAsync<ErrorDocument>(route, requestBody);
+
+            // Assert
+            httpResponse.Should().HaveStatusCode(HttpStatusCode.BadRequest);
+
+            responseDocument.GetErrorStatusCode().Should().Be(HttpStatusCode.BadRequest);
+            responseDocument.Errors.Should().HaveCount(1);
+            responseDocument.Errors[0].Title.Should().Be("Failed to clear a required relationship.");
+            responseDocument.Errors[0].Detail.Should().Be($"The relationship 'orders' of resource type 'customers' with ID '{existingOrder.StringId}' cannot be cleared because it is a required relationship.");
+        }
+
+        [Fact]
+        public async Task Cannot_clear_required_OneToMany_relationship_by_deleting_through_relationship_endpoint()
+        {
+            // Arrange
+            var existingOrder = _fakers.Orders.Generate();
+            existingOrder.Shipment = _fakers.Shipments.Generate();
+            existingOrder.Customer = _fakers.Customers.Generate();
+
+            await _testContext.RunOnDatabaseAsync(async dbContext =>
+            {
+                dbContext.Orders.Add(existingOrder);
+                await dbContext.SaveChangesAsync();
+            });
+
+            var requestBody = new
+            {
+                data = new object[]
+                {
+                    new
+                    {
+                       type = "orders",
+                       id = existingOrder.Id
+                    }
+                }
+            };
+
+            var route = $"/customers/{existingOrder.Customer.Id}/relationships/orders";
+
+            // Act
+            var (httpResponse, responseDocument) = await _testContext.ExecuteDeleteAsync<ErrorDocument>(route, requestBody);
+
+            // Assert
+            httpResponse.Should().HaveStatusCode(HttpStatusCode.BadRequest);
+
+            responseDocument.GetErrorStatusCode().Should().Be(HttpStatusCode.BadRequest);
+            responseDocument.Errors.Should().HaveCount(1);
+            responseDocument.Errors[0].Title.Should().Be("Failed to clear a required relationship.");
+            responseDocument.Errors[0].Detail.Should().Be($"The relationship 'orders' of resource type 'customers' with ID '{existingOrder.StringId}' cannot be cleared because it is a required relationship.");
+        }
+
+        [Fact]
+        public async Task Cannot_reassign_dependent_side_of_OneToOne_relationship_with_identifying_foreign_key_through_primary_endpoint()
         {
             // Arrange
             var orderWithShipment = _fakers.Orders.Generate();
@@ -476,6 +401,44 @@
             responseDocument.Errors[0].Detail.Should().StartWith("The property 'Id' on entity type 'Shipment' is part of a key and so cannot be modified or marked as modified.");
         }
 
-        // TODO: Consider tests for relationship endpoints.
+        [Fact]
+        public async Task Cannot_reassign_dependent_side_of_OneToOne_relationship_with_identifying_foreign_key_through_relationship_endpoint()
+        {
+            // Arrange
+            var orderWithShipment = _fakers.Orders.Generate();
+            orderWithShipment.Shipment = _fakers.Shipments.Generate();
+            orderWithShipment.Customer = _fakers.Customers.Generate();
+
+            var orderWithoutShipment = _fakers.Orders.Generate();
+            orderWithoutShipment.Customer = _fakers.Customers.Generate();
+
+            await _testContext.RunOnDatabaseAsync(async dbContext =>
+            {
+                dbContext.Orders.AddRange(orderWithShipment, orderWithoutShipment);
+                await dbContext.SaveChangesAsync();
+            });
+
+            var requestBody = new
+            {
+                data = new
+                {
+                    id = orderWithShipment.Shipment.Id,
+                    type = "shipments"
+                }
+            };
+
+            var route = $"/orders/{orderWithoutShipment.Id}/relationships/shipment";
+
+            // Act
+            var (httpResponse, responseDocument) = await _testContext.ExecutePatchAsync<ErrorDocument>(route, requestBody);
+
+            // Assert
+            httpResponse.Should().HaveStatusCode(HttpStatusCode.InternalServerError);
+
+            responseDocument.GetErrorStatusCode().Should().Be(HttpStatusCode.InternalServerError);
+            responseDocument.Errors.Should().HaveCount(1);
+            responseDocument.Errors[0].Title.Should().Be("An unhandled error occurred while processing this request.");
+            responseDocument.Errors[0].Detail.Should().StartWith("The property 'Id' on entity type 'Shipment' is part of a key and so cannot be modified or marked as modified.");
+        }
     }
 }