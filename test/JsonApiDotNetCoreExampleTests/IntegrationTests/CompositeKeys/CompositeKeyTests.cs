using System.Collections.Generic;
using System.Linq;
using System.Net;
using System.Threading.Tasks;
using FluentAssertions;
using JsonApiDotNetCore.Configuration;
using JsonApiDotNetCore.Repositories;
using JsonApiDotNetCore.Serialization.Objects;
using Microsoft.EntityFrameworkCore;
using Microsoft.Extensions.DependencyInjection;
using Xunit;

namespace JsonApiDotNetCoreExampleTests.IntegrationTests.CompositeKeys
{
    public sealed class CompositeKeyTests 
        : IClassFixture<IntegrationTestContext<TestableStartup<CompositeDbContext>, CompositeDbContext>>
    {
        private readonly IntegrationTestContext<TestableStartup<CompositeDbContext>, CompositeDbContext> _testContext;

        public CompositeKeyTests(IntegrationTestContext<TestableStartup<CompositeDbContext>, CompositeDbContext> testContext)
        {
            _testContext = testContext;

            testContext.ConfigureServicesAfterStartup(services =>
            {
                services.AddScoped<IResourceRepository<Car, string>, CarRepository>();
                services.AddScoped<IResourceReadRepository<Car, string>, CarRepository>();
            });

            var options = (JsonApiOptions) testContext.Factory.Services.GetRequiredService<IJsonApiOptions>();
            options.AllowClientGeneratedIds = true;
        }

        [Fact]
        public async Task Can_filter_on_ID_in_primary_resources()
        {
            // Arrange
            var car = new Car
            {
                RegionId = 123,
                LicensePlate = "AA-BB-11"
            };

            await _testContext.RunOnDatabaseAsync(async dbContext =>
            {
                await dbContext.ClearTableAsync<Car>();
                dbContext.Cars.Add(car);
                await dbContext.SaveChangesAsync();
            });

            var route = "/cars?filter=any(id,'123:AA-BB-11','999:XX-YY-22')";

            // Act
            var (httpResponse, responseDocument) = await _testContext.ExecuteGetAsync<Document>(route);

            // Assert
            httpResponse.Should().HaveStatusCode(HttpStatusCode.OK);

            responseDocument.ManyData.Should().HaveCount(1);
            responseDocument.ManyData[0].Id.Should().Be(car.StringId);
        }

        [Fact]
        public async Task Can_get_primary_resource_by_ID()
        {
            // Arrange
            var car = new Car
            {
                RegionId = 123,
                LicensePlate = "AA-BB-11"
            };

            await _testContext.RunOnDatabaseAsync(async dbContext =>
            {
                await dbContext.ClearTableAsync<Car>();
                dbContext.Cars.Add(car);
                await dbContext.SaveChangesAsync();
            });

            var route = "/cars/" + car.StringId;

            // Act
            var (httpResponse, responseDocument) = await _testContext.ExecuteGetAsync<Document>(route);

            // Assert
            httpResponse.Should().HaveStatusCode(HttpStatusCode.OK);

            responseDocument.SingleData.Should().NotBeNull();
            responseDocument.SingleData.Id.Should().Be(car.StringId);
        }

        [Fact]
        public async Task Can_sort_on_ID()
        {
            // Arrange
            var car = new Car
            {
                RegionId = 123,
                LicensePlate = "AA-BB-11"
            };

            await _testContext.RunOnDatabaseAsync(async dbContext =>
            {
                await dbContext.ClearTableAsync<Car>();
                dbContext.Cars.Add(car);
                await dbContext.SaveChangesAsync();
            });

            var route = "/cars?sort=id";

            // Act
            var (httpResponse, responseDocument) = await _testContext.ExecuteGetAsync<Document>(route);

            // Assert
            httpResponse.Should().HaveStatusCode(HttpStatusCode.OK);

            responseDocument.ManyData.Should().HaveCount(1);
            responseDocument.ManyData[0].Id.Should().Be(car.StringId);
        }

        [Fact]
        public async Task Can_select_ID()
        {
            // Arrange
            var car = new Car
            {
                RegionId = 123,
                LicensePlate = "AA-BB-11"
            };

            await _testContext.RunOnDatabaseAsync(async dbContext =>
            {
                await dbContext.ClearTableAsync<Car>();
                dbContext.Cars.Add(car);
                await dbContext.SaveChangesAsync();
            });

            var route = "/cars?fields=id";

            // Act
            var (httpResponse, responseDocument) = await _testContext.ExecuteGetAsync<Document>(route);

            // Assert
            httpResponse.Should().HaveStatusCode(HttpStatusCode.OK);

            responseDocument.ManyData.Should().HaveCount(1);
            responseDocument.ManyData[0].Id.Should().Be(car.StringId);
        }

        [Fact]
        public async Task Can_create_resource()
        {
            // Arrange
            await _testContext.RunOnDatabaseAsync(async dbContext =>
            {
                await dbContext.ClearTableAsync<Car>();
            });

            var requestBody = new
            {
                data = new
                {
                    type = "cars",
                    attributes = new
                    {
                        regionId = 123,
                        licensePlate = "AA-BB-11"
                    }
                }
            };

            var route = "/cars";

            // Act
            var (httpResponse, responseDocument) = await _testContext.ExecutePostAsync<string>(route, requestBody);

            // Assert
            httpResponse.Should().HaveStatusCode(HttpStatusCode.NoContent);

            responseDocument.Should().BeEmpty();
        }

        [Fact]
        public async Task Can_create_OneToOne_relationship()
        {
            // Arrange
            var existingCar = new Car
            {
                RegionId = 123,
                LicensePlate = "AA-BB-11"
            };

            var existingEngine = new Engine
            {
                SerialCode = "1234567890"
            };

            await _testContext.RunOnDatabaseAsync(async dbContext =>
            {
                await dbContext.ClearTableAsync<Car>();
                dbContext.AddRange(existingCar, existingEngine);
                await dbContext.SaveChangesAsync();
            });

            var requestBody = new
            {
                data = new
                {
                    type = "engines",
                    id = existingEngine.StringId,
                    relationships = new
                    {
                        car = new
                        {
                            data = new
                            {
                                type = "cars",
                                id = existingCar.StringId
                            }
                        }
                    }
                }
            };

            var route = "/engines/" + existingEngine.StringId;

            // Act
            var (httpResponse, responseDocument) = await _testContext.ExecutePatchAsync<string>(route, requestBody);

            // Assert
            httpResponse.Should().HaveStatusCode(HttpStatusCode.NoContent);

            responseDocument.Should().BeEmpty();

            await _testContext.RunOnDatabaseAsync(async dbContext =>
            {
                var engineInDatabase = await dbContext.Engines
                    .Include(engine => engine.Car)
                    .FirstAsync(engine => engine.Id == existingEngine.Id);

                engineInDatabase.Car.Should().NotBeNull();
                engineInDatabase.Car.Id.Should().Be(existingCar.StringId);
            });
        }

        [Fact]
        public async Task Can_clear_OneToOne_relationship()
        {
            // Arrange
            var existingEngine = new Engine
            {
                SerialCode = "1234567890",
                Car = new Car
                {
                    RegionId = 123,
                    LicensePlate = "AA-BB-11"
                }
            };

            await _testContext.RunOnDatabaseAsync(async dbContext =>
            {
                await dbContext.ClearTableAsync<Car>();
                dbContext.Engines.Add(existingEngine);
                await dbContext.SaveChangesAsync();
            });

            var requestBody = new
            {
                data = new
                {
                    type = "engines",
                    id = existingEngine.StringId,
                    relationships = new
                    {
                        car = new
                        {
                            data = (object) null
                        }
                    }
                }
            };

            var route = "/engines/" + existingEngine.StringId;

            // Act
            var (httpResponse, responseDocument) = await _testContext.ExecutePatchAsync<string>(route, requestBody);

            // Assert
            httpResponse.Should().HaveStatusCode(HttpStatusCode.NoContent);

            responseDocument.Should().BeEmpty();

            await _testContext.RunOnDatabaseAsync(async dbContext =>
            {
                var engineInDatabase = await dbContext.Engines
                    .Include(engine => engine.Car)
                    .FirstAsync(engine => engine.Id == existingEngine.Id);

                engineInDatabase.Car.Should().BeNull();
            });
        }

        [Fact]
        public async Task Can_remove_from_OneToMany_relationship()
        {
            // Arrange
            var existingDealership = new Dealership
            {
                Address = "Dam 1, 1012JS Amsterdam, the Netherlands",
                Inventory = new HashSet<Car>
                {
                    new Car
                    {
                        RegionId = 123,
                        LicensePlate = "AA-BB-11"
                    },
                    new Car
                    {
                        RegionId = 456,
                        LicensePlate = "CC-DD-22"
                    }
                }
            };

            await _testContext.RunOnDatabaseAsync(async dbContext =>
            {
                await dbContext.ClearTableAsync<Car>();
                dbContext.Dealerships.Add(existingDealership);
                await dbContext.SaveChangesAsync();
            });

            var requestBody = new
            {
                data = new[]
                {
                    new
                    {
                        type = "cars",
                        id = "123:AA-BB-11"
                    }
                }
            };

            var route = $"/dealerships/{existingDealership.StringId}/relationships/inventory";

            // Act
            var (httpResponse, responseDocument) = await _testContext.ExecuteDeleteAsync<string>(route, requestBody);

            // Assert
            httpResponse.Should().HaveStatusCode(HttpStatusCode.NoContent);

            responseDocument.Should().BeEmpty();

            await _testContext.RunOnDatabaseAsync(async dbContext =>
            {
                var dealershipInDatabase = await dbContext.Dealerships
                    .Include(dealership => dealership.Inventory)
                    .FirstOrDefaultAsync(dealership => dealership.Id == existingDealership.Id);

                dealershipInDatabase.Inventory.Should().HaveCount(1);
                dealershipInDatabase.Inventory.Should().ContainSingle(car => car.Id == existingDealership.Inventory.ElementAt(1).Id);
            });
        }

        [Fact]
        public async Task Can_add_to_OneToMany_relationship()
        {
            // Arrange
            var existingDealership = new Dealership
            {
                Address = "Dam 1, 1012JS Amsterdam, the Netherlands"
            };
            var existingCar = new Car
            {
                RegionId = 123,
                LicensePlate = "AA-BB-11"
            };

            await _testContext.RunOnDatabaseAsync(async dbContext =>
            {
                await dbContext.ClearTableAsync<Car>();
                dbContext.AddRange(existingDealership, existingCar);
                await dbContext.SaveChangesAsync();
            });

            var requestBody = new
            {
                data = new[]
                {
                    new
                    {
                        type = "cars",
                        id = "123:AA-BB-11"
                    }
                }
            };

            var route = $"/dealerships/{existingDealership.StringId}/relationships/inventory";

            // Act
            var (httpResponse, responseDocument) = await _testContext.ExecutePostAsync<string>(route, requestBody);

            // Assert
            httpResponse.Should().HaveStatusCode(HttpStatusCode.NoContent);

            responseDocument.Should().BeEmpty();

            await _testContext.RunOnDatabaseAsync(async dbContext =>
            {
                var dealershipInDatabase = await dbContext.Dealerships
                    .Include(dealership => dealership.Inventory)
                    .FirstOrDefaultAsync(dealership => dealership.Id == existingDealership.Id);

                dealershipInDatabase.Inventory.Should().HaveCount(1);
                dealershipInDatabase.Inventory.Should().ContainSingle(car => car.Id == existingCar.Id);
            });
        }

        [Fact]
        public async Task Can_replace_OneToMany_relationship()
        {
            // Arrange
            var existingDealership = new Dealership
            {
                Address = "Dam 1, 1012JS Amsterdam, the Netherlands",
                Inventory = new HashSet<Car>
                {
                    new Car
                    {
                        RegionId = 123,
                        LicensePlate = "AA-BB-11"
                    },
                    new Car
                    {
                        RegionId = 456,
                        LicensePlate = "CC-DD-22"
                    }
                }
            };
            var existingCar = new Car
            {
                RegionId = 789,
                LicensePlate = "EE-FF-33"
            };

            await _testContext.RunOnDatabaseAsync(async dbContext =>
            {
                await dbContext.ClearTableAsync<Car>();
                dbContext.AddRange(existingDealership, existingCar);
                await dbContext.SaveChangesAsync();
            });

            var requestBody = new
            {
                data = new[]
                {
                    new
                    {
                        type = "cars",
                        id = "123:AA-BB-11"
                    },
                    new
                    {
                        type = "cars",
                        id = "789:EE-FF-33"
                    }

                }
            };

            var route = $"/dealerships/{existingDealership.StringId}/relationships/inventory";

            // Act
            var (httpResponse, responseDocument) = await _testContext.ExecutePatchAsync<string>(route, requestBody);

            // Assert
            httpResponse.Should().HaveStatusCode(HttpStatusCode.NoContent);

            responseDocument.Should().BeEmpty();

            await _testContext.RunOnDatabaseAsync(async dbContext =>
            {
                var dealershipInDatabase = await dbContext.Dealerships
                    .Include(dealership => dealership.Inventory)
                    .FirstOrDefaultAsync(dealership => dealership.Id == existingDealership.Id);

                dealershipInDatabase.Inventory.Should().HaveCount(2);
                dealershipInDatabase.Inventory.Should().ContainSingle(car => car.Id == existingCar.Id);
                dealershipInDatabase.Inventory.Should().ContainSingle(car => car.Id == existingDealership.Inventory.ElementAt(0).Id);
            });
        }

        [Fact]
        public async Task Cannot_remove_from_ManyToOne_relationship_for_unknown_relationship_ID()
        {
            // Arrange
            var existingDealership = new Dealership
            {
<<<<<<< HEAD
                Destination = "Amsterdam, the Netherlands"
=======
                Address = "Dam 1, 1012JS Amsterdam, the Netherlands",
                Inventory = new HashSet<Car>
                {
                    new Car
                    {
                        RegionId = 123,
                        LicensePlate = "AA-BB-11"
                    }
                }
>>>>>>> c7312813
            };

            await _testContext.RunOnDatabaseAsync(async dbContext =>
            {
                await dbContext.ClearTableAsync<Car>();
                dbContext.Dealerships.Add(existingDealership);
                await dbContext.SaveChangesAsync();
            });

            var requestBody = new
            {
                data = new[]
                {
                    new
                    {
                        type = "cars",
                        id = "999:XX-YY-22"
                    }
                }
            };

            var route = $"/dealerships/{existingDealership.StringId}/relationships/inventory";

            // Act
            var (httpResponse, responseDocument) = await _testContext.ExecuteDeleteAsync<ErrorDocument>(route, requestBody);

            // Assert
            httpResponse.Should().HaveStatusCode(HttpStatusCode.NotFound);

            responseDocument.Errors.Should().HaveCount(1);

            responseDocument.Errors[0].StatusCode.Should().Be(HttpStatusCode.NotFound);
            responseDocument.Errors[0].Title.Should().Be("A related resource does not exist.");
            responseDocument.Errors[0].Detail.Should().Be("Related resource of type 'cars' with ID '999:XX-YY-22' in relationship 'inventory' does not exist.");
        }

        [Fact]
        public async Task Can_delete_resource()
        {
            // Arrange
            var existingCar = new Car
            {
                RegionId = 123,
                LicensePlate = "AA-BB-11"
            };

            await _testContext.RunOnDatabaseAsync(async dbContext =>
            {
                await dbContext.ClearTableAsync<Car>();
                dbContext.Cars.Add(existingCar);
                await dbContext.SaveChangesAsync();
            });

            var route = "/cars/" + existingCar.StringId;

            // Act
            var (httpResponse, responseDocument) = await _testContext.ExecuteDeleteAsync<string>(route);

            // Assert
            httpResponse.Should().HaveStatusCode(HttpStatusCode.NoContent);

            responseDocument.Should().BeEmpty();

            await _testContext.RunOnDatabaseAsync(async dbContext =>
            {
                var carInDatabase = await dbContext.Cars
                    .FirstOrDefaultAsync(car => car.RegionId == existingCar.RegionId && car.LicensePlate == existingCar.LicensePlate);

                carInDatabase.Should().BeNull();
            });
        }
    }
}<|MERGE_RESOLUTION|>--- conflicted
+++ resolved
@@ -24,7 +24,6 @@
             testContext.ConfigureServicesAfterStartup(services =>
             {
                 services.AddScoped<IResourceRepository<Car, string>, CarRepository>();
-                services.AddScoped<IResourceReadRepository<Car, string>, CarRepository>();
             });
 
             var options = (JsonApiOptions) testContext.Factory.Services.GetRequiredService<IJsonApiOptions>();
@@ -496,19 +495,7 @@
             // Arrange
             var existingDealership = new Dealership
             {
-<<<<<<< HEAD
-                Destination = "Amsterdam, the Netherlands"
-=======
                 Address = "Dam 1, 1012JS Amsterdam, the Netherlands",
-                Inventory = new HashSet<Car>
-                {
-                    new Car
-                    {
-                        RegionId = 123,
-                        LicensePlate = "AA-BB-11"
-                    }
-                }
->>>>>>> c7312813
             };
 
             await _testContext.RunOnDatabaseAsync(async dbContext =>
