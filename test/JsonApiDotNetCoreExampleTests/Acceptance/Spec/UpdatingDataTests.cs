--- conflicted
+++ resolved
@@ -511,56 +511,7 @@
             responseDocument.SingleData.Should().NotBeNull();
             responseDocument.SingleData.Id.Should().Be(car.StringId);
         }
-<<<<<<< HEAD
-    
-=======
-
-        // TODO: Remove temporary code for experiments.
-        [Fact]
-        public async Task Demo_Composite_Key_Navigation_Assignment()
-        {
-            // Arrange
-            var engine = new Engine
-            {
-                SerialCode = "1234567890"
-            };
-
-            var car = new Car
-            {
-                RegionId = 123,
-                LicensePlate = "AA-BB-11"
-            };
-
-            await _testContext.RunOnDatabaseAsync(async dbContext =>
-            {
-                await dbContext.ClearTablesAsync<Engine, Car>();
-                dbContext.AddRange(engine, car);
-                await dbContext.SaveChangesAsync();
-            });
-
-            await _testContext.RunOnDatabaseAsync(async dbContext =>
-            {
-                engine = await dbContext.Engines.FirstAsync(e => e.Id.Equals(engine.Id));
-                car = await dbContext.Cars.FirstAsync(c => c.RegionId == car.RegionId && c.LicensePlate == car.LicensePlate);
-
-                // Act
-                engine.Car = car;
-
-                await dbContext.SaveChangesAsync();
-            });
-
-            // Assert
-            await _testContext.RunOnDatabaseAsync(async dbContext =>
-            {
-                var engineInDatabase = await dbContext.Engines
-                    .Include(e => e.Car)
-                    .SingleAsync(e => e.Id == engine.Id);
-
-                engineInDatabase.Car.Should().NotBeNull();
-            });
-        }
-
->>>>>>> 672edfe4
+
         [Fact]
         public async Task Can_Remove_Relationship_Of_Resource_With_Composite_Foreign_Key()
         {
