--- conflicted
+++ resolved
@@ -18,21 +18,12 @@
     <PackageReference Include="coverlet.collector" Version="$(CoverletVersion)" PrivateAssets="All" />
     <PackageReference Include="Microsoft.AspNetCore.Mvc.Testing" Version="$(AspNetVersion)" />
     <PackageReference Include="Microsoft.NET.Test.Sdk" Version="$(TestSdkVersion)" />
-<<<<<<< HEAD
-    <PackageReference Include="Newtonsoft.Json" Version="13.0.1" />
-    <PackageReference Include="Microsoft.Extensions.ApiDescription.Client" Version="5.0.9">
-      <PrivateAssets>all</PrivateAssets>
-      <IncludeAssets>runtime; build; native; contentfiles; analyzers; buildtransitive</IncludeAssets>
-    </PackageReference>
-    <PackageReference Include="NSwag.ApiDescription.Client" Version="13.13.2">
-=======
     <PackageReference Include="Newtonsoft.Json" Version="$(NewtonsoftJsonVersion)" />
     <PackageReference Include="NSwag.ApiDescription.Client" Version="$(NSwagApiClientVersion)">
       <PrivateAssets>all</PrivateAssets>
       <IncludeAssets>runtime; build; native; contentfiles; analyzers; buildtransitive</IncludeAssets>
     </PackageReference>
     <PackageReference Include="Microsoft.Extensions.ApiDescription.Client" Version="$(MicrosoftApiClientVersion)">
->>>>>>> 47320f0e
       <PrivateAssets>all</PrivateAssets>
       <IncludeAssets>runtime; build; native; contentfiles; analyzers; buildtransitive</IncludeAssets>
     </PackageReference>
