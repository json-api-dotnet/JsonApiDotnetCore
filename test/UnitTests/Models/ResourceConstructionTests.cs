using System;
using System.ComponentModel.Design;
using JsonApiDotNetCore.Configuration;
using JsonApiDotNetCore.Middleware;
using JsonApiDotNetCore.Resources;
using JsonApiDotNetCore.Serialization;
using JsonApiDotNetCoreExample.Data;
using Microsoft.AspNetCore.Http;
using Microsoft.Extensions.Logging.Abstractions;
using Moq;
using Newtonsoft.Json;
using Xunit;

namespace UnitTests.Models
{
    public sealed class ResourceConstructionTests
    {
        public Mock<IJsonApiRequest> _requestMock;
        public Mock<IHttpContextAccessor> _mockHttpContextAccessor;
        
        public ResourceConstructionTests()
        {
            _mockHttpContextAccessor = new Mock<IHttpContextAccessor>();
            _mockHttpContextAccessor.Setup(mock => mock.HttpContext).Returns(new DefaultHttpContext());
            _requestMock = new Mock<IJsonApiRequest>();
            _requestMock.Setup(mock => mock.Kind).Returns(EndpointKind.Primary);
        }

        [Fact]
        public void When_resource_has_default_constructor_it_must_succeed()
        {
            // Arrange
            var options = new JsonApiOptions();

            var graph = new ResourceGraphBuilder(options, NullLoggerFactory.Instance)
                .Add<ResourceWithoutConstructor>()
                .Build();

            var serializer = new RequestDeserializer(graph, new ResourceFactory(new ServiceContainer()), new TargetedFields(), _mockHttpContextAccessor.Object, _requestMock.Object, options);

            var body = new
            {
                data = new
                {
                    id = "1",
                    type = "resourceWithoutConstructors"
                }
            };

            string content = JsonConvert.SerializeObject(body);

            // Act
            object result = serializer.Deserialize(content);

            // Assert
            Assert.NotNull(result);
            Assert.Equal(typeof(ResourceWithoutConstructor), result.GetType());
        }

        [Fact]
        public void When_resource_has_default_constructor_that_throws_it_must_fail()
        {
            // Arrange
            var options = new JsonApiOptions();

            var graph = new ResourceGraphBuilder(options, NullLoggerFactory.Instance)
                .Add<ResourceWithThrowingConstructor>()
                .Build();

            var serializer = new RequestDeserializer(graph, new ResourceFactory(new ServiceContainer()), new TargetedFields(), _mockHttpContextAccessor.Object, _requestMock.Object, options);

            var body = new
            {
                data = new
                {
                    id = "1",
                    type = "resourceWithThrowingConstructors"
                }
            };

            string content = JsonConvert.SerializeObject(body);

            // Act
            Action action = () => serializer.Deserialize(content);

            // Assert
            var exception = Assert.Throws<InvalidOperationException>(action);
            Assert.Equal(
                "Failed to create an instance of 'UnitTests.Models.ResourceWithThrowingConstructor' using its default constructor.",
                exception.Message);
        }

        [Fact]
<<<<<<< HEAD
        public void When_resource_has_constructor_with_injectable_parameter_it_must_succeed()
        {
            // Arrange
            var options = new JsonApiOptions();

            var graph = new ResourceGraphBuilder(options, NullLoggerFactory.Instance)
                .Add<ResourceWithDbContextConstructor>()
                .Build();

            var appDbContext = new AppDbContext(new DbContextOptionsBuilder<AppDbContext>().Options, new FrozenSystemClock());

            var serviceContainer = new ServiceContainer();
            serviceContainer.AddService(typeof(AppDbContext), appDbContext);

            var serializer = new RequestDeserializer(graph, new ResourceFactory(serviceContainer), new TargetedFields(), _mockHttpContextAccessor.Object, _requestMock.Object, options);

            var body = new
            {
                data = new
                {
                    id = "1",
                    type = "resourceWithDbContextConstructors"
                }
            };

            string content = JsonConvert.SerializeObject(body);

            // Act
            object result = serializer.Deserialize(content);

            // Assert
            Assert.NotNull(result);
            Assert.Equal(typeof(ResourceWithDbContextConstructor), result.GetType());
            Assert.Equal(appDbContext, ((ResourceWithDbContextConstructor)result).AppDbContext);
        }

        [Fact]
=======
>>>>>>> 37487cfe
        public void When_resource_has_constructor_with_string_parameter_it_must_fail()
        {
            // Arrange
            var options = new JsonApiOptions();

            var graph = new ResourceGraphBuilder(options, NullLoggerFactory.Instance)
                .Add<ResourceWithStringConstructor>()
                .Build();

            var serializer = new RequestDeserializer(graph, new ResourceFactory(new ServiceContainer()), new TargetedFields(), _mockHttpContextAccessor.Object, _requestMock.Object, options);

            var body = new
            {
                data = new
                {
                    id = "1",
                    type = "resourceWithStringConstructors"
                }
            };

            string content = JsonConvert.SerializeObject(body);

            // Act
            Action action = () => serializer.Deserialize(content);

            // Assert
            var exception = Assert.Throws<InvalidOperationException>(action);
            Assert.Equal(
                "Failed to create an instance of 'UnitTests.Models.ResourceWithStringConstructor' using injected constructor parameters.",
                exception.Message);
        }
    }

    public class ResourceWithoutConstructor : Identifiable
    {
    }

    public class ResourceWithDbContextConstructor : Identifiable
    {
        public AppDbContext AppDbContext { get; }

        public ResourceWithDbContextConstructor(AppDbContext appDbContext)
        {
            AppDbContext = appDbContext ?? throw new ArgumentNullException(nameof(appDbContext));
        }
    }

    public class ResourceWithThrowingConstructor : Identifiable
    {
        public ResourceWithThrowingConstructor()
        {
            throw new ArgumentException("Failed to initialize.");
        }
    }

    public class ResourceWithStringConstructor : Identifiable
    {
        public string Text { get; }

        public ResourceWithStringConstructor(string text)
        {
            Text = text ?? throw new ArgumentNullException(nameof(text));
        }
    }
}<|MERGE_RESOLUTION|>--- conflicted
+++ resolved
@@ -30,13 +30,11 @@
         public void When_resource_has_default_constructor_it_must_succeed()
         {
             // Arrange
-            var options = new JsonApiOptions();
-
-            var graph = new ResourceGraphBuilder(options, NullLoggerFactory.Instance)
+            var graph = new ResourceGraphBuilder(new JsonApiOptions(), NullLoggerFactory.Instance)
                 .Add<ResourceWithoutConstructor>()
                 .Build();
 
-            var serializer = new RequestDeserializer(graph, new ResourceFactory(new ServiceContainer()), new TargetedFields(), _mockHttpContextAccessor.Object, _requestMock.Object, options);
+            var serializer = new RequestDeserializer(graph, new ResourceFactory(new ServiceContainer()), new TargetedFields(), _mockHttpContextAccessor.Object, _requestMock.Object);
 
             var body = new
             {
@@ -61,13 +59,11 @@
         public void When_resource_has_default_constructor_that_throws_it_must_fail()
         {
             // Arrange
-            var options = new JsonApiOptions();
-
-            var graph = new ResourceGraphBuilder(options, NullLoggerFactory.Instance)
+            var graph = new ResourceGraphBuilder(new JsonApiOptions(), NullLoggerFactory.Instance)
                 .Add<ResourceWithThrowingConstructor>()
                 .Build();
 
-            var serializer = new RequestDeserializer(graph, new ResourceFactory(new ServiceContainer()), new TargetedFields(), _mockHttpContextAccessor.Object, _requestMock.Object, options);
+            var serializer = new RequestDeserializer(graph, new ResourceFactory(new ServiceContainer()), new TargetedFields(), _mockHttpContextAccessor.Object, _requestMock.Object);
 
             var body = new
             {
@@ -91,56 +87,14 @@
         }
 
         [Fact]
-<<<<<<< HEAD
-        public void When_resource_has_constructor_with_injectable_parameter_it_must_succeed()
-        {
-            // Arrange
-            var options = new JsonApiOptions();
-
-            var graph = new ResourceGraphBuilder(options, NullLoggerFactory.Instance)
-                .Add<ResourceWithDbContextConstructor>()
-                .Build();
-
-            var appDbContext = new AppDbContext(new DbContextOptionsBuilder<AppDbContext>().Options, new FrozenSystemClock());
-
-            var serviceContainer = new ServiceContainer();
-            serviceContainer.AddService(typeof(AppDbContext), appDbContext);
-
-            var serializer = new RequestDeserializer(graph, new ResourceFactory(serviceContainer), new TargetedFields(), _mockHttpContextAccessor.Object, _requestMock.Object, options);
-
-            var body = new
-            {
-                data = new
-                {
-                    id = "1",
-                    type = "resourceWithDbContextConstructors"
-                }
-            };
-
-            string content = JsonConvert.SerializeObject(body);
-
-            // Act
-            object result = serializer.Deserialize(content);
-
-            // Assert
-            Assert.NotNull(result);
-            Assert.Equal(typeof(ResourceWithDbContextConstructor), result.GetType());
-            Assert.Equal(appDbContext, ((ResourceWithDbContextConstructor)result).AppDbContext);
-        }
-
-        [Fact]
-=======
->>>>>>> 37487cfe
         public void When_resource_has_constructor_with_string_parameter_it_must_fail()
         {
             // Arrange
-            var options = new JsonApiOptions();
-
-            var graph = new ResourceGraphBuilder(options, NullLoggerFactory.Instance)
+            var graph = new ResourceGraphBuilder(new JsonApiOptions(), NullLoggerFactory.Instance)
                 .Add<ResourceWithStringConstructor>()
                 .Build();
 
-            var serializer = new RequestDeserializer(graph, new ResourceFactory(new ServiceContainer()), new TargetedFields(), _mockHttpContextAccessor.Object, _requestMock.Object, options);
+            var serializer = new RequestDeserializer(graph, new ResourceFactory(new ServiceContainer()), new TargetedFields(), _mockHttpContextAccessor.Object, _requestMock.Object);
 
             var body = new
             {
