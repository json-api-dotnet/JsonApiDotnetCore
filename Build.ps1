function CheckLastExitCode {
    param ([int[]]$SuccessCodes = @(0), [scriptblock]$CleanupScript=$null)

    if ($SuccessCodes -notcontains $LastExitCode) {
        throw "Executable returned exit code $LastExitCode"
    }
}

function RunInspectCode {
    $outputPath = [System.IO.Path]::Combine([System.IO.Path]::GetTempPath(), 'jetbrains-inspectcode-results.xml')
    # passing --build instead of --no-build as workaround for https://youtrack.jetbrains.com/issue/RSRP-487054
    dotnet jb inspectcode JsonApiDotNetCore.sln --build --output="$outputPath" --profile=WarningSeverities.DotSettings --properties:Configuration=Release --severity=WARNING --verbosity=WARN -dsl=GlobalAll -dsl=GlobalPerProduct -dsl=SolutionPersonal -dsl=ProjectPersonal
    CheckLastExitCode

    [xml]$xml = Get-Content "$outputPath"
    if ($xml.report.Issues -and $xml.report.Issues.Project) {
        foreach ($project in $xml.report.Issues.Project) {
            if ($project.Issue.Count -gt 0) {
                $project.ForEach({
                    Write-Output "`nProject $($project.Name)"
                    $failed = $true

                    $_.Issue.ForEach({
                        $issueType = $xml.report.IssueTypes.SelectSingleNode("IssueType[@Id='$($_.TypeId)']")
                        $severity = $_.Severity ?? $issueType.Severity

                        Write-Output "[$severity] $($_.File):$($_.Line) $($_.Message)"
                    })
                })
            }
        }

        if ($failed) {
            throw "One or more projects failed code inspection.";
        }
    }
}

function RunCleanupCode {
    # When running in cibuild for a pull request, this reformats only the files changed in the PR and fails if the reformat produces changes.

    if ($env:APPVEYOR_PULL_REQUEST_HEAD_COMMIT) {
        Write-Output "Running code cleanup on changed files in pull request"

        # In the past, we used $env:APPVEYOR_PULL_REQUEST_HEAD_COMMIT for the merge commit hash. That is the pinned hash at the time the build is enqueued.
        # When a force-push happens after that, while the build hasn't yet started, this hash becomes invalid during the build, resulting in a lookup error.
        # To prevent failing the build for unobvious reasons we use HEAD, which is always the latest version.
        $mergeCommitHash = git rev-parse "HEAD"
        $targetCommitHash = git rev-parse "$env:APPVEYOR_REPO_BRANCH"

        dotnet regitlint -s JsonApiDotNetCore.sln --print-command --disable-jb-path-hack --jb --profile='\"JADNC Full Cleanup\"' --jb --properties:Configuration=Release --jb --verbosity=WARN -f commits -a $mergeCommitHash -b $targetCommitHash --fail-on-diff --print-diff
        CheckLastExitCode
    }
}

function ReportCodeCoverage {
    if ($env:APPVEYOR) {
        if ($IsWindows) {
            dotnet codecov -f "**\coverage.cobertura.xml"
        }
    }
    else {
        dotnet reportgenerator -reports:**\coverage.cobertura.xml -targetdir:artifacts\coverage
    }

    CheckLastExitCode
}

function CreateNuGetPackage {
    if ($env:APPVEYOR_REPO_TAG -eq $true) {
        # Get the version suffix from the repo tag. Example: v1.0.0-preview1-final => preview1-final
        $segments = $env:APPVEYOR_REPO_TAG_NAME -split "-"
        $suffixSegments = $segments[1..2]
        $versionSuffix = $suffixSegments -join "-"
    }
    else {
        # Get the version suffix from the auto-incrementing build number. Example: "123" => "master-0123".
        if ($env:APPVEYOR_BUILD_NUMBER) {
            $revision = "{0:D4}" -f [convert]::ToInt32($env:APPVEYOR_BUILD_NUMBER, 10)
            $versionSuffix = "$($env:APPVEYOR_PULL_REQUEST_HEAD_REPO_BRANCH ?? $env:APPVEYOR_REPO_BRANCH)-$revision"
        }
        else {
            $versionSuffix = "pre-0001"
        }
    }

    if ([string]::IsNullOrWhitespace($versionSuffix)) {
<<<<<<< HEAD
        dotnet pack .\src\JsonApiDotNetCore -c Release -o .\artifacts
        dotnet pack .\src\JsonApiDotNetCore.OpenApi -c Release -o .\artifacts
        dotnet pack .\src\JsonApiDotNetCore.OpenApi.Client -c Release -o .\artifacts
    }
    else {
        dotnet pack .\src\JsonApiDotNetCore -c Release -o .\artifacts --version-suffix=$versionSuffix
        dotnet pack .\src\JsonApiDotNetCore.OpenApi -c Release -o .\artifacts --version-suffix=$versionSuffix
        dotnet pack .\src\JsonApiDotNetCore.OpenApi.Client -c Release -o .\artifacts --version-suffix=$versionSuffix
=======
        dotnet pack --no-restore --no-build --configuration Release --output .\artifacts
    }
    else {
        dotnet pack --no-restore --no-build --configuration Release --output .\artifacts --version-suffix=$versionSuffix
>>>>>>> 510172b1
    }

    CheckLastExitCode
}

# In a PR the base branch needs to be fetched in order for regitlint to work.
function FetchBaseBranchIfNotMaster(){
    if ($env:APPVEYOR_PULL_REQUEST_NUMBER -And $env:APPVEYOR_REPO_BRANCH -ne "master"){
        git fetch -q origin ${env:APPVEYOR_REPO_BRANCH}:${env:APPVEYOR_REPO_BRANCH}
    }
}

FetchBaseBranchIfNotMaster

dotnet tool restore
CheckLastExitCode

dotnet build -c Release
CheckLastExitCode

RunInspectCode
RunCleanupCode

dotnet test -c Release --no-build --collect:"XPlat Code Coverage"
CheckLastExitCode

ReportCodeCoverage

CreateNuGetPackage<|MERGE_RESOLUTION|>--- conflicted
+++ resolved
@@ -85,29 +85,18 @@
     }
 
     if ([string]::IsNullOrWhitespace($versionSuffix)) {
-<<<<<<< HEAD
-        dotnet pack .\src\JsonApiDotNetCore -c Release -o .\artifacts
-        dotnet pack .\src\JsonApiDotNetCore.OpenApi -c Release -o .\artifacts
-        dotnet pack .\src\JsonApiDotNetCore.OpenApi.Client -c Release -o .\artifacts
-    }
-    else {
-        dotnet pack .\src\JsonApiDotNetCore -c Release -o .\artifacts --version-suffix=$versionSuffix
-        dotnet pack .\src\JsonApiDotNetCore.OpenApi -c Release -o .\artifacts --version-suffix=$versionSuffix
-        dotnet pack .\src\JsonApiDotNetCore.OpenApi.Client -c Release -o .\artifacts --version-suffix=$versionSuffix
-=======
         dotnet pack --no-restore --no-build --configuration Release --output .\artifacts
     }
     else {
         dotnet pack --no-restore --no-build --configuration Release --output .\artifacts --version-suffix=$versionSuffix
->>>>>>> 510172b1
     }
 
     CheckLastExitCode
 }
 
 # In a PR the base branch needs to be fetched in order for regitlint to work.
-function FetchBaseBranchIfNotMaster(){
-    if ($env:APPVEYOR_PULL_REQUEST_NUMBER -And $env:APPVEYOR_REPO_BRANCH -ne "master"){
+function FetchBaseBranchIfNotMaster() {
+    if ($env:APPVEYOR_PULL_REQUEST_NUMBER -And $env:APPVEYOR_REPO_BRANCH -ne "master") {
         git fetch -q origin ${env:APPVEYOR_REPO_BRANCH}:${env:APPVEYOR_REPO_BRANCH}
     }
 }
