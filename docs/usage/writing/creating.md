# Creating resources

A single resource can be created by sending a POST request. The next example creates a new article:

```http
POST /articles HTTP/1.1

{
  "data": {
    "type": "articles",
    "attributes": {
      "caption": "A new article!",
      "url": "www.website.com"
    }
  }
}
```

<<<<<<< HEAD
When using client-generated IDs and all attributes of the created resource were present and identical in the request,
the server returns `204 No Content`. Otherwise, the server returns 201 Created, along with the stored attributes and
its newly assigned ID.
=======
When using client-generated IDs and only attributes from the request have changed, the server returns `204 No Content`.
Otherwise, the server returns `201 Created`, along with the updated resource and its newly assigned ID.
>>>>>>> 330459c2

In both cases, a `Location` header is returned that contains the URL to the new resource.

# Creating resources with relationships

It is possible to create a new resource and establish relationships to existing resources in a single request.
The example below creates an article and sets both its owner and tags.

```http
POST /articles HTTP/1.1

{
  "data": {
    "type": "articles",
    "attributes": {
      "caption": "A new article!"
    },
    "relationships": {
      "author": {
        "data": {
          "type": "person",
          "id": "101"
        }
      },
      "tags": {
        "data": [
          {
            "type": "tag",
            "id": "123"
          },
          {
            "type": "tag",
            "id": "456"
          }
        ]
      }
    }
  }
}
```

# Response body

POST requests can be combined with query string parameters that are normally used for reading data, such as `include` and `fields[]`. For example:

```http
POST /articles?include=owner&fields[people]=firstName HTTP/1.1

{
  ...
}
```

> [!NOTE]
> After the resource has been created on the server, it is re-fetched from the database using the specified query string parameters and returned to the client.
> However, the used query string parameters only have an effect when `200 OK` is returned.<|MERGE_RESOLUTION|>--- conflicted
+++ resolved
@@ -16,14 +16,9 @@
 }
 ```
 
-<<<<<<< HEAD
 When using client-generated IDs and all attributes of the created resource were present and identical in the request,
-the server returns `204 No Content`. Otherwise, the server returns 201 Created, along with the stored attributes and
+the server returns `204 No Content`. Otherwise, the server returns `201 Created`, along with the stored attributes and
 its newly assigned ID.
-=======
-When using client-generated IDs and only attributes from the request have changed, the server returns `204 No Content`.
-Otherwise, the server returns `201 Created`, along with the updated resource and its newly assigned ID.
->>>>>>> 330459c2
 
 In both cases, a `Location` header is returned that contains the URL to the new resource.
 
