--- conflicted
+++ resolved
@@ -10,12 +10,8 @@
     <!-- Non-published dependencies (these are safe to update, won't cause a breaking change) -->
     <ApiDescriptionServerVersion>8.0.*</ApiDescriptionServerVersion>
     <BenchmarkDotNetVersion>0.13.*</BenchmarkDotNetVersion>
-<<<<<<< HEAD
     <BlushingPenguinVersion>1.0.*</BlushingPenguinVersion>
-    <BogusVersion>35.2.*</BogusVersion>
-=======
     <BogusVersion>35.5.*</BogusVersion>
->>>>>>> 7ace826f
     <CodeAnalysisVersion>4.9.*</CodeAnalysisVersion>
     <CoverletVersion>6.0.*</CoverletVersion>
     <DapperVersion>2.1.*</DapperVersion>
@@ -27,15 +23,9 @@
     <NSwagApiClientVersion>13.20.*</NSwagApiClientVersion>
     <NewtonsoftJsonVersion>13.0.*</NewtonsoftJsonVersion>
     <SourceLinkVersion>8.0.*</SourceLinkVersion>
-<<<<<<< HEAD
     <SwashbuckleVersion>6.5.*</SwashbuckleVersion>
-    <TestSdkVersion>17.8.*</TestSdkVersion>
-    <XunitVersion>2.6.*</XunitVersion>
-    <XunitVisualStudioVersion>2.5.*</XunitVisualStudioVersion>
-=======
     <TestSdkVersion>17.9.*</TestSdkVersion>
     <XunitVersion>2.8.*</XunitVersion>
->>>>>>> 7ace826f
   </PropertyGroup>
 
   <PropertyGroup Condition="'$(TargetFramework)' == 'net8.0'">
